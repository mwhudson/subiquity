# Copyright 2015 Canonical, Ltd.
#
# This program is free software: you can redistribute it and/or modify
# it under the terms of the GNU Affero General Public License as
# published by the Free Software Foundation, either version 3 of the
# License, or (at your option) any later version.
#
# This program is distributed in the hope that it will be useful,
# but WITHOUT ANY WARRANTY; without even the implied warranty of
# MERCHANTABILITY or FITNESS FOR A PARTICULAR PURPOSE.  See the
# GNU Affero General Public License for more details.
#
# You should have received a copy of the GNU Affero General Public License
# along with this program.  If not, see <http://www.gnu.org/licenses/>.

import asyncio
import fcntl
import json
import logging
import os
import struct
import sys

import urwid
import yaml

from subiquitycore.async_helpers import schedule_task
from subiquitycore.context import (
    Context,
    )
from subiquitycore.controller import (
    Skip,
    )
<<<<<<< HEAD
from subiquitycore.controllerset import ControllerSet
from subiquitycore.signals import Signal
=======
from subiquitycore.palette import PALETTE_COLOR, PALETTE_MONO
>>>>>>> 210cdcb5
from subiquitycore.prober import Prober
from subiquitycore.screen import is_linux_tty, make_screen
from subiquitycore.signals import Signal
from subiquitycore.ui.frame import SubiquityCoreUI
from subiquitycore.utils import arun_command

log = logging.getLogger('subiquitycore.core')


# /usr/include/linux/kd.h
K_RAW = 0x00
K_XLATE = 0x01
K_MEDIUMRAW = 0x02
K_UNICODE = 0x03
K_OFF = 0x04

KDGKBMODE = 0x4B44  # gets current keyboard mode
KDSKBMODE = 0x4B45  # sets current keyboard mode


def extend_dec_special_charmap():
    urwid.escape.DEC_SPECIAL_CHARMAP.update({
        ord('\N{BLACK RIGHT-POINTING SMALL TRIANGLE}'): '>',
        ord('\N{BLACK LEFT-POINTING SMALL TRIANGLE}'): '<',
        ord('\N{BLACK DOWN-POINTING SMALL TRIANGLE}'): 'v',
        ord('\N{BLACK UP-POINTING SMALL TRIANGLE}'): '^',
        ord('\N{check mark}'): '+',
        ord('\N{bullet}'): '*',
        ord('\N{lower half block}'): '=',
        ord('\N{upper half block}'): '=',
        ord('\N{FULL BLOCK}'): urwid.escape.DEC_SPECIAL_CHARMAP[
            ord('\N{BOX DRAWINGS LIGHT VERTICAL}')],
    })


class KeyCodesFilter:
    """input_filter that can pass (medium) raw keycodes to the application

    See http://lct.sourceforge.net/lct/x60.html for terminology.

    Call enter_keycodes_mode()/exit_keycodes_mode() to switch into and
    out of keycodes mode. In keycodes mode, the only events passed to
    the application are "press $N" / "release $N" where $N is the
    keycode the user pressed or released.

    Much of this is cribbed from the source of the "showkeys" utility.
    """

    def __init__(self):
        self._fd = os.open("/proc/self/fd/"+str(sys.stdin.fileno()), os.O_RDWR)
        self.filtering = False

    def enter_keycodes_mode(self):
        log.debug("enter_keycodes_mode")
        self.filtering = True
        # Read the old keyboard mode (it will proably always be K_UNICODE but
        # well).
        o = bytearray(4)
        fcntl.ioctl(self._fd, KDGKBMODE, o)
        self._old_mode = struct.unpack('i', o)[0]
        # Set the keyboard mode to K_MEDIUMRAW, which causes the keyboard
        # driver in the kernel to pass us keycodes.
        fcntl.ioctl(self._fd, KDSKBMODE, K_MEDIUMRAW)

    def exit_keycodes_mode(self):
        log.debug("exit_keycodes_mode")
        self.filtering = False
        fcntl.ioctl(self._fd, KDSKBMODE, self._old_mode)

    def filter(self, keys, codes):
        # Luckily urwid passes us the raw results from read() we can
        # turn into keycodes.
        if self.filtering:
            i = 0
            r = []
            n = len(codes)
            while i < len(codes):
                # This is straight from showkeys.c.
                if codes[i] & 0x80:
                    p = 'release '
                else:
                    p = 'press '
                if i + 2 < n and (codes[i] & 0x7f) == 0:
                    if (codes[i + 1] & 0x80) != 0:
                        if (codes[i + 2] & 0x80) != 0:
                            kc = (((codes[i + 1] & 0x7f) << 7) |
                                  (codes[i + 2] & 0x7f))
                            i += 3
                else:
                    kc = codes[i] & 0x7f
                    i += 1
                r.append(p + str(kc))
            return r
        else:
            return keys


class DummyKeycodesFilter:
    # A dummy implementation of the same interface as KeyCodesFilter
    # we can use when not running in a linux tty.

    def enter_keycodes_mode(self):
        pass

    def exit_keycodes_mode(self):
        pass

    def filter(self, keys, codes):
        return keys


class AsyncioEventLoop(urwid.AsyncioEventLoop):
    # This is fixed in the latest urwid.

    def _exception_handler(self, loop, context):
        exc = context.get('exception')
        if exc:
            log.debug("_exception_handler %r", exc)
            loop.stop()
            if not isinstance(exc, urwid.ExitMainLoop):
                # Store the exc_info so we can re-raise after the loop stops
                self._exc_info = (type(exc), exc, exc.__traceback__)
        else:
            loop.default_exception_handler(context)


class Application:

    # A concrete subclass must set project and controllers attributes, e.g.:
    #
    # project = "subiquity"
    # controllers = [
    #         "Welcome",
    #         "Network",
    #         "Filesystem",
    #         "Identity",
    #         "InstallProgress",
    # ]
    # The 'next_screen' and 'prev_screen' methods move through the list of
    # controllers in order, calling the start_ui method on the controller
    # instance.

    make_ui = SubiquityCoreUI

    def __init__(self, opts):
        self.debug_flags = ()
        if opts.dry_run:
            # Recognized flags are:
            #  - install-fail: makes curtin install fail by replaying curtin
            #    events from a failed installation, see
            #    subiquity/controllers/installprogress.py
            #  - bpfail-full, bpfail-restricted: makes block probing fail, see
            #    subiquitycore/prober.py
            #  - copy-logs-fail: makes post-install copying of logs fail, see
            #    subiquity/controllers/installprogress.py
            self.debug_flags = os.environ.get('SUBIQUITY_DEBUG', '').split(',')

        prober = Prober(opts.machine_config, self.debug_flags)

        self.ui = self.make_ui()
        self.opts = opts
        opts.project = self.project

        self.root = '/'
        if opts.dry_run:
            self.root = '.subiquity'
        self.state_dir = os.path.join(self.root, 'run', self.project)
        os.makedirs(self.state_path('states'), exist_ok=True)

        self.answers = {}
        if opts.answers is not None:
            self.answers = yaml.safe_load(opts.answers.read())
            log.debug("Loaded answers %s", self.answers)
            if not opts.dry_run:
                open('/run/casper-no-prompt', 'w').close()

        # Set rich_mode to the opposite of what we want, so we can
        # call toggle_rich to get the right things set up.
        self.rich_mode = opts.run_on_serial

        if is_linux_tty():
            self.input_filter = KeyCodesFilter()
        else:
            self.input_filter = DummyKeycodesFilter()

        self.scale_factor = float(
            os.environ.get('SUBIQUITY_REPLAY_TIMESCALE', "1"))
        self.updated = os.path.exists(self.state_path('updating'))
        self.signal = Signal()
        self.prober = prober
        self.new_event_loop()
        self.urwid_loop = None
        controllers_mod = __import__(
            '{}.controllers'.format(self.project), None, None, [''])
        self.controllers = ControllerSet(
            controllers_mod, self.controllers, init_args=(self,))
        self.context = Context.new(self)

    def new_event_loop(self):
        new_loop = asyncio.new_event_loop()
        asyncio.set_event_loop(new_loop)
        self.aio_loop = new_loop

    def run_command_in_foreground(self, cmd, before_hook=None, after_hook=None,
                                  **kw):
        screen = self.urwid_loop.screen

        async def _run():
            await arun_command(
                cmd, stdin=None, stdout=None, stderr=None, **kw)
            screen.start()
            if after_hook is not None:
                after_hook()

        screen.stop()
        urwid.emit_signal(
            screen, urwid.display_common.INPUT_DESCRIPTORS_CHANGED)
        if before_hook is not None:
            before_hook()
        schedule_task(_run())

    def _connect_base_signals(self):
        """Connect signals used in the core controller."""
        # Registers signals from each controller
        for controller in self.controllers.instances:
            controller.register_signals()
        log.debug("known signals: %s", self.signal.known_signals)

    def state_path(self, *parts):
        return os.path.join(self.state_dir, *parts)

    def save_state(self):
        cur = self.controllers.cur
        if cur is None:
            return
        with open(self.state_path('states', cur.name), 'w') as fp:
            json.dump(cur.serialize(), fp)

    def select_screen(self, new):
        new.context.enter("starting UI")
        if self.opts.screens and new.name not in self.opts.screens:
            raise Skip
        try:
            new.start_ui()
        except Skip:
            new.context.exit("(skipped)")
            raise
        with open(self.state_path('last-screen'), 'w') as fp:
            fp.write(new.name)

    def _move_screen(self, increment):
        self.save_state()
        old = self.controllers.cur
        if old is not None:
            old.context.exit("completed")
            old.end_ui()
        cur_index = self.controllers.index
        while True:
            self.controllers.index += increment
            if self.controllers.index < 0:
                self.controllers.index = cur_index
                return
            if self.controllers.index >= len(self.controllers.instances):
                self.exit()
            new = self.controllers.cur
            try:
                self.select_screen(new)
            except Skip:
                log.debug("skipping screen %s", new.name)
                continue
            else:
                return

    def next_screen(self, *args):
        self._move_screen(1)

    def prev_screen(self, *args):
        self._move_screen(-1)

    def select_initial_screen(self, controller_index):
        self.controllers.index = controller_index - 1
        self.next_screen()

    def report_start_event(self, context, description):
        log = logging.getLogger(context.full_name())
        level = getattr(logging, context.level)
        log.log(level, "start: %s", description)

    def report_finish_event(self, context, description, status):
        log = logging.getLogger(context.full_name())
        level = getattr(logging, context.level)
        log.log(level, "finish: %s %s", description, status.name)

# EventLoop -------------------------------------------------------------------

    def _remove_last_screen(self):
        last_screen = self.state_path('last-screen')
        if os.path.exists(last_screen):
            os.unlink(last_screen)

    def exit(self):
        self._remove_last_screen()
        self.aio_loop.stop()

    def run_scripts(self, scripts):
        # run_scripts runs (or rather arranges to run, it's all async)
        # a series of python snippets in a helpful namespace. This is
        # all in aid of being able to test some part of the UI without
        # having to click the same buttons over and over again to get
        # the UI to the part you are working on.
        #
        # In the namespace are:
        #  * everything from view_helpers
        #  * wait, delay execution of subsequent scripts for a while
        #  * c, a function that finds a button and clicks it. uses
        #    wait, above to wait for the button to appear in case it
        #    takes a while.
        from subiquitycore.testing import view_helpers

        class ScriptState:
            def __init__(self):
                self.ns = view_helpers.__dict__.copy()
                self.waiting = False
                self.wait_count = 0
                self.scripts = scripts

        ss = ScriptState()

        def _run_script():
            log.debug("running %s", ss.scripts[0])
            exec(ss.scripts[0], ss.ns)
            if ss.waiting:
                return
            ss.scripts = ss.scripts[1:]
            if ss.scripts:
                self.aio_loop.call_soon(_run_script)

        def c(pat):
            but = view_helpers.find_button_matching(self.ui, '.*' + pat + '.*')
            if not but:
                ss.wait_count += 1
                if ss.wait_count > 10:
                    raise Exception("no button found matching %r after"
                                    "waiting for 10 secs" % pat)
                wait(1, func=lambda: c(pat))
                return
            ss.wait_count = 0
            view_helpers.click(but)

        def wait(delay, func=None):
            ss.waiting = True

            def next():
                ss.waiting = False
                if func is not None:
                    func()
                if not ss.waiting:
                    ss.scripts = ss.scripts[1:]
                    if ss.scripts:
                        _run_script()
            self.aio_loop.call_later(delay, next)

        ss.ns['c'] = c
        ss.ns['wait'] = wait
        ss.ns['ui'] = self.ui

        self.aio_loop.call_later(0.06, _run_script)

    def toggle_rich(self):
        if self.rich_mode:
            urwid.util.set_encoding('ascii')
            new_palette = PALETTE_MONO
            self.rich_mode = False
        else:
            urwid.util.set_encoding('utf-8')
            new_palette = PALETTE_COLOR
            self.rich_mode = True
        urwid.CanvasCache.clear()
        self.urwid_loop.screen.register_palette(new_palette)
        self.urwid_loop.screen.clear()

    def unhandled_input(self, key):
        if self.opts.dry_run and key == 'ctrl x':
            self.exit()
        elif key == 'f3':
            self.urwid_loop.screen.clear()
        elif self.opts.run_on_serial and key in ['ctrl t', 'f4']:
            self.toggle_rich()

    def start_controllers(self):
        log.debug("starting controllers")
        for controller in self.controllers.instances:
            controller.start()
        log.debug("controllers started")

    def load_serialized_state(self):
        for controller in self.controllers.instances:
            state_path = self.state_path('states', controller.name)
            if not os.path.exists(state_path):
                continue
            with open(state_path) as fp:
                controller.deserialize(json.load(fp))

        last_screen = None
        state_path = self.state_path('last-screen')
        if os.path.exists(state_path):
            with open(state_path) as fp:
                last_screen = fp.read().strip()
        controller_index = 0
        for i, controller in enumerate(self.controllers.instances):
            if controller.name == last_screen:
                controller_index = i
        # Screens that have already been seen should be marked as configured.
        for controller in self.controllers.instances[:controller_index]:
            controller.configured()
        return controller_index

    def make_screen(self, inputf=None, outputf=None):
        return make_screen(self.opts.ascii, inputf, outputf)

    def run(self, input=None, output=None):
        log.debug("Application.run")

        self.urwid_loop = urwid.MainLoop(
            self.ui, screen=self.make_screen(input, output),
            handle_mouse=False, pop_ups=True,
            input_filter=self.input_filter.filter,
            unhandled_input=self.unhandled_input,
            event_loop=AsyncioEventLoop(loop=self.aio_loop))

        extend_dec_special_charmap()

        self.toggle_rich()

        self.base_model = self.make_model()
        try:
            if self.opts.scripts:
                self.run_scripts(self.opts.scripts)

            self.controllers.load_all()

            initial_controller_index = 0

            if self.updated:
                initial_controller_index = self.load_serialized_state()

            self.aio_loop.call_soon(
                self.select_initial_screen, initial_controller_index)
            self._connect_base_signals()

            self.start_controllers()

            self.urwid_loop.run()
        except Exception:
            log.exception("Exception in controller.run():")
            raise<|MERGE_RESOLUTION|>--- conflicted
+++ resolved
@@ -31,12 +31,8 @@
 from subiquitycore.controller import (
     Skip,
     )
-<<<<<<< HEAD
 from subiquitycore.controllerset import ControllerSet
-from subiquitycore.signals import Signal
-=======
 from subiquitycore.palette import PALETTE_COLOR, PALETTE_MONO
->>>>>>> 210cdcb5
 from subiquitycore.prober import Prober
 from subiquitycore.screen import is_linux_tty, make_screen
 from subiquitycore.signals import Signal
