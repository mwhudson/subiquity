--- conflicted
+++ resolved
@@ -452,37 +452,7 @@
                 dev.set_dhcp_state(v, DHCPState.TIMED_OUT)
                 self.network_event_receiver.update_link(dev.ifindex)
 
-<<<<<<< HEAD
-    def set_static_config(self, dev_info: NetDevInfo, ip_version: int,
-=======
-    def start_ui(self):
-        if not self.view_shown:
-            self.update_initial_configs()
-        netdev_infos = [
-            dev.netdev_info() for dev in self.model.get_all_netdevs()
-            ]
-        self.view = NetworkView(self, netdev_infos)
-        if not self.view_shown:
-            self.apply_config(silent=True)
-            self.view_shown = True
-        self.view.update_default_routes(
-            self.network_event_receiver.default_routes)
-        self.ui.set_body(self.view)
-
-    def end_ui(self):
-        self.view = None
-
-    def done(self):
-        log.debug("NetworkController.done next_screen")
-        self.model.has_network = bool(
-            self.network_event_receiver.default_routes)
-        self.app.next_screen()
-
-    def cancel(self):
-        self.app.prev_screen()
-
     def set_static_config(self, dev_name: str, ip_version: int,
->>>>>>> f4066d97
                           static_config: StaticConfig) -> None:
         dev = self.model.get_netdev_by_name(dev_name)
         dev.remove_ip_networks_for_version(ip_version)
