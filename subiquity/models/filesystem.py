# Copyright 2015 Canonical, Ltd.
#
# This program is free software: you can redistribute it and/or modify
# it under the terms of the GNU Affero General Public License as
# published by the Free Software Foundation, either version 3 of the
# License, or (at your option) any later version.
#
# This program is distributed in the hope that it will be useful,
# but WITHOUT ANY WARRANTY; without even the implied warranty of
# MERCHANTABILITY or FITNESS FOR A PARTICULAR PURPOSE.  See the
# GNU Affero General Public License for more details.
#
# You should have received a copy of the GNU Affero General Public License
# along with this program.  If not, see <http://www.gnu.org/licenses/>.

from abc import ABC, abstractmethod
import attr
import collections
import enum
import logging
import math
import os
import pathlib
import platform

log = logging.getLogger('subiquity.models.filesystem')


def _set_backlinks(obj):
    for field in attr.fields(type(obj)):
        backlink = field.metadata.get('backlink')
        if backlink is None:
            continue
        v = getattr(obj, field.name)
        if v is None:
            continue
        if not isinstance(v, (list, set)):
            v = [v]
        for vv in v:
            b = getattr(vv, backlink, None)
            if isinstance(b, list):
                b.append(obj)
            elif isinstance(b, set):
                b.add(obj)
            else:
                setattr(vv, backlink, obj)


def _remove_backlinks(obj):
    for field in attr.fields(type(obj)):
        backlink = field.metadata.get('backlink')
        if backlink is None:
            continue
        v = getattr(obj, field.name)
        if v is None:
            continue
        if not isinstance(v, (list, set)):
            v = [v]
        for vv in v:
            b = getattr(vv, backlink, None)
            if isinstance(b, list):
                b.remove(obj)
            elif isinstance(b, set):
                b.remove(obj)
            else:
                setattr(vv, backlink, None)


_type_to_cls = {}


def fsobj(c):
    c.__attrs_post_init__ = _set_backlinks
    c._m = attr.ib(default=None)
    c = attr.s(cmp=False)(c)
    for f in attr.fields(c):
        if f.name == "type":
            _type_to_cls[f.default] = c
    return c


def dependencies(obj):
    for f in attr.fields(type(obj)):
        v = getattr(obj, f.name)
        if not v:
            continue
        elif f.metadata.get('ref', False):
            yield v
        elif f.metadata.get('reflist', False):
            yield from v


@attr.s(cmp=False)
class RaidLevel:
    name = attr.ib()
    value = attr.ib()
    min_devices = attr.ib()
    supports_spares = attr.ib(default=True)


raidlevels = [
    RaidLevel(_("0 (striped)"),  "raid0",  2, False),
    RaidLevel(_("1 (mirrored)"), "raid1",  2),
    RaidLevel(_("5"),            "raid5",  3),
    RaidLevel(_("6"),            "raid6",  4),
    RaidLevel(_("10"),           "raid10", 4),
    ]
raidlevels_by_value = {l.value: l for l in raidlevels}


HUMAN_UNITS = ['B', 'K', 'M', 'G', 'T', 'P']


def humanize_size(size):
    if size == 0:
        return "0B"
    p = int(math.floor(math.log(size, 2) / 10))
    # We want to truncate the non-integral part, not round to nearest.
    s = "{:.17f}".format(size / 2 ** (10 * p))
    i = s.index('.')
    s = s[:i + 4]
    return s + HUMAN_UNITS[int(p)]


def dehumanize_size(size):
    # convert human 'size' to integer
    size_in = size

    if not size:
        raise ValueError("input cannot be empty")

    if not size[-1].isdigit():
        suffix = size[-1].upper()
        size = size[:-1]
    else:
        suffix = None

    parts = size.split('.')
    if len(parts) > 2:
        raise ValueError(_("{!r} is not valid input").format(size_in))
    elif len(parts) == 2:
        div = 10 ** len(parts[1])
        size = parts[0] + parts[1]
    else:
        div = 1

    try:
        num = int(size)
    except ValueError:
        raise ValueError(_("{!r} is not valid input").format(size_in))

    if suffix is not None:
        if suffix not in HUMAN_UNITS:
            raise ValueError(
                "unrecognized suffix {!r} in {!r}".format(size_in[-1],
                                                          size_in))
        mult = 2 ** (10 * HUMAN_UNITS.index(suffix))
    else:
        mult = 1

    if num < 0:
        raise ValueError("{!r}: cannot be negative".format(size_in))

    return num * mult // div


# This is a guess!
RAID_OVERHEAD = 8 * (1 << 20)


def get_raid_size(level, devices):
    if len(devices) == 0:
        return 0
    min_size = min(dev.size for dev in devices) - RAID_OVERHEAD
    if min_size <= 0:
        return 0
    if level == "raid0":
        return min_size * len(devices)
    elif level == "raid1":
        return min_size
    elif level == "raid5":
        return (min_size - RAID_OVERHEAD) * (len(devices) - 1)
    elif level == "raid6":
        return (min_size - RAID_OVERHEAD) * (len(devices) - 2)
    elif level == "raid10":
        return min_size * (len(devices) // 2)
    else:
        raise ValueError("unknown raid level %s" % level)


# These are only defaults but curtin does not let you change/specify
# them at this time.
LVM_OVERHEAD = (1 << 20)
LVM_CHUNK_SIZE = 4 * (1 << 20)


def get_lvm_size(devices, size_overrides={}):
    r = 0
    for d in devices:
        r += align_down(
            size_overrides.get(d, d.size) - LVM_OVERHEAD,
            LVM_CHUNK_SIZE)
    return r


def idfield(base):
    i = 0

    def factory():
        nonlocal i
        r = "%s-%s" % (base, i)
        i += 1
        return r
    return attr.ib(default=attr.Factory(factory))


def ref(*, backlink=None):
    metadata = {'ref': True}
    if backlink:
        metadata['backlink'] = backlink
    return attr.ib(default=None, metadata=metadata)


def reflist(*, backlink=None):
    metadata = {'reflist': True}
    if backlink:
        metadata['backlink'] = backlink
    return attr.ib(default=attr.Factory(set), metadata=metadata)


def const(value):
    return attr.ib(default=value)


def asdict(inst):
    r = collections.OrderedDict()
    for field in attr.fields(type(inst)):
        if field.name.startswith('_'):
            continue
        m = getattr(inst, 'serialize_' + field.name, None)
        if m:
            r[field.name] = m()
        else:
            v = getattr(inst, field.name)
            if v is not None:
                if field.metadata.get('ref', False):
                    r[field.name] = v.id
                elif field.metadata.get('reflist', False):
                    r[field.name] = [elem.id for elem in v]
                else:
                    r[field.name] = v
    return r


# This code is not going to make much sense unless you have read
# http://curtin.readthedocs.io/en/latest/topics/storage.html. The
# Disk, Partition etc classes correspond to entries in curtin's
# storage config list. They are mostly 'dumb data', all the logic is
# in the FilesystemModel or FilesystemController classes.


class DeviceAction(enum.Enum):
    INFO = _("Info")
    EDIT = _("Edit")
    PARTITION = _("Add Partition")
    CREATE_LV = _("Create Logical Volume")
    FORMAT = _("Format")
    REMOVE = _("Remove from RAID/LVM")
    DELETE = _("Delete")
    MAKE_BOOT = _("Make Boot Device")


def _generic_can_EDIT(obj):
    cd = obj.constructed_device()
    if cd is None:
        return True
    return _(
        "Cannot edit {selflabel} as it is part of the {cdtype} "
        "{cdname}.").format(
            selflabel=obj.label,
            cdtype=cd.desc(),
            cdname=cd.label)


def _generic_can_REMOVE(obj):
    cd = obj.constructed_device()
    if cd is None:
        return False
    if cd.preserve:
        return _("Cannot remove selflabel from pre-exsting {cdtype} "
                 "{cdlabel}").format(
                    selflabel=obj.label,
                    cdtype=cd.desc(),
                    cdlabel=cd.label)
    if isinstance(cd, Raid):
        if obj in cd.spare_devices:
            return True
        min_devices = raidlevels_by_value[cd.raidlevel].min_devices
        if len(cd.devices) == min_devices:
            return _(
                "Removing {selflabel} would leave the {cdtype} {cdlabel} with "
                "less than {min_devices} devices.").format(
                    selflabel=obj.label,
                    cdtype=cd.desc(),
                    cdlabel=cd.label,
                    min_devices=min_devices)
    elif isinstance(cd, LVM_VolGroup):
        if len(cd.devices) == 1:
            return _(
                "Removing {selflabel} would leave the {cdtype} {cdlabel} with "
                "no devices.").format(
                    selflabel=obj.label,
                    cdtype=cd.desc(),
                    cdlabel=cd.label)
    return True


def _generic_can_DELETE(obj):
    cd = obj.constructed_device()
    if cd is None:
        return True
    return _(
        "Cannot delete {selflabel} as it is part of the {cdtype} "
        "{cdname}.").format(
            selflabel=obj.label,
            cdtype=cd.desc(),
            cdname=cd.label)


@attr.s(cmp=False)
class _Formattable(ABC):
    # Base class for anything that can be formatted and mounted,
    # e.g. a disk or a RAID or a partition.

    @property
    @abstractmethod
    def label(self):
        pass

    @property
    def annotations(self):
        preserve = getattr(self, 'preserve', None)
        if preserve is None:
            return []
        elif preserve:
            return ["existing"]
        else:
            return ["new"]

    # Filesystem
    _fs = attr.ib(default=None, repr=False)
    _original_fs = attr.ib(default=None, repr=False)
    # Raid or LVM_VolGroup for now, but one day ZPool, BCache...
    _constructed_device = attr.ib(default=None, repr=False)

    def _is_entirely_used(self):
        return self._fs is not None or self._constructed_device is not None

    def fs(self):
        return self._fs

    def original_fs(self):
        return self._original_fs

    def constructed_device(self, skip_dm_crypt=True):
        cd = self._constructed_device
        if cd is None:
            return None
        elif cd.type == "dm_crypt" and skip_dm_crypt:
            return cd._constructed_device
        else:
            return cd

    @property
    @abstractmethod
    def supported_actions(self):
        pass

    def action_possible(self, action):
        assert action in self.supported_actions
        r = getattr(self, "_can_" + action.name)
        if isinstance(r, bool):
            return r, None
        elif isinstance(r, str):
            return False, r
        else:
            return r

    @property
    @abstractmethod
    def ok_for_raid(self):
        pass

    @property
    @abstractmethod
    def ok_for_lvm_vg(self):
        pass


# Nothing is put in the first and last megabytes of the disk to allow
# space for the GPT data.
GPT_OVERHEAD = 2 * (1 << 20)


@attr.s(cmp=False)
class _Device(_Formattable, ABC):
    # Anything that can have partitions, e.g. a disk or a RAID.

    @property
    @abstractmethod
    def size(self):
        pass

    # [Partition]
    _partitions = attr.ib(default=attr.Factory(list), repr=False)

    def partitions(self):
        return self._partitions

    @property
    def used(self):
        if self._is_entirely_used():
            return self.size
        r = 0
        for p in self._partitions:
            r += p.size
        return r

    @property
    def empty(self):
        return self.used == 0

    @property
    def free_for_partitions(self):
        return self.size - self.used - GPT_OVERHEAD

    def available(self):
        # A _Device is available if:
        # 1) it is not part of a device like a RAID or LVM or zpool or ...
        # 2) if it is formatted, it is available if it is formatted with fs
        #    that needs to be mounted and is not mounted
        # 3) if it is not formatted, it is available if it has free
        #    space OR at least one partition is not formatted or is formatted
        #    with a fs that needs to be mounted and is not mounted
        if self._constructed_device is not None:
            return False
        if self._fs is not None:
            return self._fs._available()
        if self.free_for_partitions > 0:
            return True
        for p in self._partitions:
            if p.available():
                return True
        return False

    def has_unavailable_partition(self):
        for p in self._partitions:
            if not p.available():
                return True
        return False

    def _has_preexisting_partition(self):
        for p in self._partitions:
            if p.preserve:
                return True
        else:
            return False

    @property
    def _can_DELETE(self):
        mounted_partitions = 0
        for p in self._partitions:
            if p.fs() and p.fs().mount():
                mounted_partitions += 1
            elif p.constructed_device():
                cd = p.constructed_device()
                return _(
                    "Cannot delete {selflabel} as partition {partnum} is part "
                    "of the {cdtype} {cdname}.").format(
                        selflabel=self.label,
                        partnum=p._number,
                        cdtype=cd.desc(),
                        cdname=cd.label,
                        )
        if mounted_partitions > 1:
            return _(
                "Cannot delete {selflabel} because it has {count} mounted "
                "partitions.").format(
                    selflabel=self.label,
                    count=mounted_partitions)
        elif mounted_partitions == 1:
            return _(
                "Cannot delete {selflabel} because it has 1 mounted partition."
                ).format(selflabel=self.label)
        else:
            return _generic_can_DELETE(self)


@fsobj
class Disk(_Device):

    id = idfield("disk")
    type = const("disk")
    ptable = attr.ib(default=None)
    serial = attr.ib(default=None)
    path = attr.ib(default=None)
    model = attr.ib(default=None)
    wipe = attr.ib(default='superblock')
    preserve = attr.ib(default=False)
    name = attr.ib(default="")
    grub_device = attr.ib(default=False)

    _info = attr.ib(default=None)

    @classmethod
    def from_info(self, model, info):
        d = Disk(m=model, info=info)
        d.serial = info.serial
        d.path = info.name
        d.model = info.model
        return d

    def info_for_display(self):
        bus = self._info.raw.get('ID_BUS', None)
        major = self._info.raw.get('MAJOR', None)
        if bus is None and major == '253':
            bus = 'virtio'

        devpath = self._info.raw.get('DEVPATH', self.path)
        # XXX probert should be doing this!!
        rotational = '1'
        try:
            dev = os.path.basename(devpath)
            rfile = '/sys/class/block/{}/queue/rotational'.format(dev)
            rotational = open(rfile, 'r').read().strip()
        except (PermissionError, FileNotFoundError, IOError):
            log.exception('WARNING: Failed to read file {}'.format(rfile))
            pass

        dinfo = {
            'bus': bus,
            'devname': self.path,
            'devpath': devpath,
            'model': self.model,
            'serial': self.serial,
            'size': self.size,
            'humansize': humanize_size(self.size),
            'vendor': self._info.vendor,
            'rotational': 'true' if rotational == '1' else 'false',
        }
        if dinfo['serial'] is None:
            dinfo['serial'] = 'unknown'
        if dinfo['model'] is None:
            dinfo['model'] = 'unknown'
        if dinfo['vendor'] is None:
            dinfo['vendor'] = 'unknown'
        return dinfo

    @property
    def size(self):
        return align_down(self._info.size)

    @property
    def annotations(self):
        return []

    def desc(self):
        return _("local disk")

    @property
    def label(self):
        if self.serial is not None:
            return self.serial
        return self.path

<<<<<<< HEAD
    def _potential_boot_partition(self):
        if self._m.bootloader == Bootloader.NONE:
            return False
        flag = {
            Bootloader.BIOS: "bios_grub",
            Bootloader.UEFI: "boot",
            Bootloader.PREP: "prep",
            }[self._m.bootloader]
        for p in self._partitions:
            # XXX should check not extended in the UEFI case too (until we fix
            # that bug)
            if p.flag == flag:
                return True
        return False

    supported_actions = [
        DeviceAction.INFO,
        DeviceAction.PARTITION,
        DeviceAction.FORMAT,
        DeviceAction.REMOVE,
        ]
    if platform.machine() != 's390x':
        supported_actions.append(DeviceAction.MAKE_BOOT)
=======
    @property
    def supported_actions(self):
        actions = [
            DeviceAction.INFO,
            DeviceAction.PARTITION,
            DeviceAction.FORMAT,
            DeviceAction.REMOVE,
            ]
        if self._m.bootloader != Bootloader.NONE:
            actions.append(DeviceAction.MAKE_BOOT)
        return actions

>>>>>>> 6c0a3bbc
    _can_INFO = True
    _can_PARTITION = property(
        lambda self: not self._has_preexisting_partition() and
        self.free_for_partitions > 0)
    _can_FORMAT = property(
        lambda self: len(self._partitions) == 0 and
        self._constructed_device is None)
    _can_REMOVE = property(_generic_can_REMOVE)

    @property
    def _can_MAKE_BOOT(self):
        if self.preserve:
            return self._potential_boot_partition() is not None
        else:
            if self._m.grub_install_device is self:
                return False
            elif self._fs is not None:
                return False
            elif self._constructed_device is not None:
                return False

    ok_for_raid = ok_for_lvm_vg = _can_FORMAT


@fsobj
class Partition(_Formattable):

    id = idfield("part")
    type = const("partition")
    device = ref(backlink="_partitions")  # Disk
    size = attr.ib(default=None)
    wipe = attr.ib(default=None)
    flag = attr.ib(default=None)
    preserve = attr.ib(default=False)

    @property
    def annotations(self):
        r = super().annotations
        if self.flag == "prep":
            r.append("PReP")
        elif self.flag == "boot":
            r.append("ESP")
        elif self.flag == "bios_grub":
            r.append("bios_grub")
        return r

    def desc(self):
        return _("partition of {}").format(self.device.desc())

    @property
    def label(self):
        return _("partition {} of {}").format(self._number, self.device.label)

    @property
    def short_label(self):
        return _("partition {}").format(self._number)

    def available(self):
        if self.flag in ['bios_grub', 'prep']:
            return False
        if self._constructed_device is not None:
            return False
        if self._fs is None:
            return True
        return self._fs._available()

    @property
    def _number(self):
        return self.device._partitions.index(self) + 1

    supported_actions = [
        DeviceAction.EDIT,
        DeviceAction.REMOVE,
        DeviceAction.DELETE,
        ]

    _can_EDIT = property(_generic_can_EDIT)

    _can_REMOVE = property(_generic_can_REMOVE)

    @property
    def _can_DELETE(self):
        if self.device._has_preexisting_partition():
            return _("Cannot delete a single partition from a device that "
                     "already has partitions.")
        if self.flag in ('boot', 'bios_grub', 'prep'):
            return _("Cannot delete required bootloader partition")
        return _generic_can_DELETE(self)

    @property
    def ok_for_raid(self):
        if self.flag in ('boot', 'bios_grub', 'prep'):
            return False
        if self._fs is not None:
            if self._fs.preserve:
                return self._fs._mount is None
            return False
        if self._constructed_device is not None:
            return False
        return True

    ok_for_lvm_vg = ok_for_raid


@fsobj
class Raid(_Device):
    id = idfield("raid")
    type = const("raid")
    preserve = attr.ib(default=False)
    name = attr.ib(default=None)
    raidlevel = attr.ib(default=None)  # raid0, raid1, raid5, raid6, raid10
    devices = reflist(backlink="_constructed_device")  # set([_Formattable])
    spare_devices = reflist(backlink="_constructed_device")  # ditto
    ptable = attr.ib(default=None)

    @property
    def size(self):
        return get_raid_size(self.raidlevel, self.devices)

    @property
    def free_for_partitions(self):
        # For some reason, the overhead on RAID devices seems to be
        # higher (may be related to alignment of underlying
        # partitions)
        return self.size - self.used - 2*GPT_OVERHEAD

    @property
    def label(self):
        return self.name

    def desc(self):
        return _("software RAID {}").format(self.raidlevel[4:])

    supported_actions = [
        DeviceAction.EDIT,
        DeviceAction.PARTITION,
        DeviceAction.FORMAT,
        DeviceAction.REMOVE,
        DeviceAction.DELETE,
        ]

    @property
    def _can_EDIT(self):
        if self.preserve:
            return _("Cannot edit pre-existing RAIDs.")
        elif len(self._partitions) > 0:
            return _(
                "Cannot edit {selflabel} because it has partitions.").format(
                    selflabel=self.label)
        else:
            return _generic_can_EDIT(self)

    _can_PARTITION = Disk._can_PARTITION
    _can_FORMAT = property(
        lambda self: len(self._partitions) == 0 and
        self._constructed_device is None)
    _can_REMOVE = property(_generic_can_REMOVE)

    @property
    def ok_for_raid(self):
        if self._fs is not None:
            return False
        if len(self._partitions) > 0:
            return False
        if self._constructed_device is not None:
            return False
        return True

    ok_for_lvm_vg = ok_for_raid

    # What is a device that makes up this device referred to as?
    component_name = "component"


@fsobj
class LVM_VolGroup(_Device):

    id = idfield("vg")
    type = const("lvm_volgroup")
    preserve = attr.ib(default=False)
    name = attr.ib(default=None)
    devices = reflist(backlink="_constructed_device")  # set([_Formattable])

    @property
    def size(self):
        return get_lvm_size(self.devices)

    @property
    def free_for_partitions(self):
        return self.size - self.used

    @property
    def annotations(self):
        r = super().annotations
        member = next(iter(self.devices))
        if member.type == "dm_crypt":
            r.append("encrypted")
        return r

    @property
    def label(self):
        return self.name

    def desc(self):
        return "LVM volume group"

    supported_actions = [
        DeviceAction.EDIT,
        DeviceAction.CREATE_LV,
        DeviceAction.DELETE,
        ]

    @property
    def _can_EDIT(self):
        if len(self._partitions) > 0:
            return _(
                "Cannot edit {selflabel} because it has logical "
                "volumes.").format(
                    selflabel=self.label)
        else:
            return _generic_can_EDIT(self)

    _can_CREATE_LV = Disk._can_PARTITION

    ok_for_raid = False
    ok_for_lvm_vg = False

    # What is a device that makes up this device referred to as?
    component_name = "PV"


@fsobj
class LVM_LogicalVolume(_Formattable):

    id = idfield("lv")
    type = const("lvm_partition")
    name = attr.ib(default=None)
    volgroup = ref(backlink="_partitions")  # LVM_VolGroup
    size = attr.ib(default=None)
    preserve = attr.ib(default=False)

    def serialize_size(self):
        return "{}B".format(self.size)

    def available(self):
        if self._constructed_device is not None:
            return False
        return True

    @property
    def flag(self):
        return None  # hack!

    def desc(self):
        return "LVM logical volume"

    @property
    def short_label(self):
        return self.name

    label = short_label

    supported_actions = [
        DeviceAction.EDIT,
        DeviceAction.DELETE,
        ]

    _can_EDIT = True

    @property
    def _can_DELETE(self):
        if self.volgroup._has_preexisting_partition():
            return _("Cannot delete a single partition from a volume group "
                     "that already has logical volumes.")
        return True

    ok_for_raid = False
    ok_for_lvm_vg = False


LUKS_OVERHEAD = 16*(2**20)


@fsobj
class DM_Crypt:
    id = idfield("crypt")
    type = const("dm_crypt")
    dm_name = attr.ib(default=None)
    volume = ref(backlink="_constructed_device")  # _Formattable
    key = attr.ib(default=None, repr=False)
    preserve = attr.ib(default=False)

    _constructed_device = attr.ib(default=None, repr=False)

    def constructed_device(self):
        return self._constructed_device

    @property
    def size(self):
        return self.volume.size - LUKS_OVERHEAD


@fsobj
class Filesystem:

    id = idfield("fs")
    type = const("format")
    fstype = attr.ib(default=None)
    volume = ref(backlink="_fs")  # _Formattable
    label = attr.ib(default=None)
    uuid = attr.ib(default=None)
    preserve = attr.ib(default=False)

    _mount = attr.ib(default=None, repr=False)  # Mount

    def mount(self):
        return self._mount

    def _available(self):
        # False if mounted or if fs does not require a mount, True otherwise.
        if self._mount is None:
            return FilesystemModel.is_mounted_filesystem(self.fstype)
        else:
            return False


@fsobj
class Mount:
    id = idfield("mount")
    type = const("mount")
    device = ref(backlink="_mount")  # Filesystem
    path = attr.ib(default=None)

    def can_delete(self):
        # Can't delete mount of /boot/efi or swap, anything else is fine.
        if not self.path:
            # swap mount
            return False
        if not isinstance(self.device.volume, Partition):
            # Can't be /boot/efi if volume is not a partition
            return True
        if self.device.volume.flag == "boot":
            # /boot/efi
            return False
        return True


def align_up(size, block_size=1 << 20):
    return (size + block_size - 1) & ~(block_size - 1)


def align_down(size, block_size=1 << 20):
    return size & ~(block_size - 1)


class Bootloader(enum.Enum):
    NONE = "NONE"  # a system where the bootloader is external, e.g. s390x
    BIOS = "BIOS"  # BIOS, where the bootloader dd-ed to the start of a device
    UEFI = "UEFI"  # UEFI, ESPs and /boot/efi and all that (amd64 and arm64)
    PREP = "PREP"  # ppc64el, which puts grub on a PReP partition


class FilesystemModel(object):

    lower_size_limit = 128 * (1 << 20)

    @classmethod
    def is_mounted_filesystem(self, fstype):
        if fstype in [None, 'swap']:
            return False
        else:
            return True

    def _probe_bootloader(self):
        # This will at some point change to return a list so that we can
        # configure BIOS _and_ UEFI on amd64 systems.
        if os.path.exists('/sys/firmware/efi'):
            return Bootloader.UEFI
        elif platform.machine().startswith("ppc64"):
            return Bootloader.PREP
        elif platform.machine() == "s390x":
            return Bootloader.NONE
        else:
            return Bootloader.BIOS

    def __init__(self):
        self.bootloader = self._probe_bootloader()
        self._existing_config = []
        self._blockdevs = {}
        self.reset()

    def reset(self):
        self._actions = self.deserialize(self._existing_config, self._blockdevs)
        self.grub_install_device = None

    def _render_actions(self):
        # the curtin storage config has the constraint that an action
        # must be preceded by all the things that it depends on. Disks
        # are easy because they don't depend on anything, but a raid
        # can both be built of partitions and be partitioned itself so
        # in some cases raid and partition actions have to be
        # intermingled. We tackle this by tracking the ids that have
        # been emitted and iterating over the raid and partition
        # objects and emitting the ones that can be emitted repeatedly
        # until there are none left (or we make no progress, which
        # means there is a cycle in the definitions, something the UI
        # should have prevented <wink>)
        r = []
        emitted_ids = set()

        def emit(obj):
            if obj.type == 'disk' and not obj.used:
                return
            r.append(asdict(obj))
            emitted_ids.add(obj.id)

        def can_emit(obj):
            for dep in dependencies(obj):
                if dep.id not in emitted_ids:
                    return False
            if isinstance(obj, Mount):
                # Any mount actions for a parent of this one have to be emitted
                # first.
                for parent in pathlib.Path(obj.path).parents:
                    parent = str(parent)
                    if parent in mountpoints:
                        if mountpoints[parent] not in emitted_ids:
                            log.debug(
                                "cannot emit action to mount %s until that "
                                "for %s is emitted", obj.path, parent)
                            return False
            return True

        mountpoints = {m.path: m.id for m in self.all_mounts()}
        log.debug('mountpoints %s', mountpoints)

        work = self._actions[:]

        while work:
            next_work = []
            for obj in work:
                if can_emit(obj):
                    emit(obj)
                else:
                    next_work.append(obj)
            if len(next_work) == len(work):
                raise Exception(
                    "rendering block devices made no progress: {}".format(
                        work))
            work = next_work

        return r

    def render(self):
        config = {
            'storage': {
                'version': 1,
                'config': self._render_actions(),
                },
            }
        if not self._should_add_swapfile():
            config['swap'] = {'size': 0}
        if self.grub_install_device:
            dev = self.grub_install_device
            if dev.type == "partition":
                devpath = "{}{}".format(dev.device.path, dev._number)
            else:
                devpath = dev.path
            config['grub'] = {
                'install_devices': [devpath],
                }
        return config

    def _get_system_mounted_disks(self):
        # This assumes a fairly vanilla setup. It won't list as
        # mounted a disk that is only mounted via lvm, for example.
        mounted_devs = []
        with open('/proc/mounts', encoding=sys.getfilesystemencoding()) as pm:
            for line in pm:
                if line.startswith('/dev/'):
                    mounted_devs.append(line.split()[0][5:])
        mounted_disks = set()
        for dev in mounted_devs:
            if os.path.exists('/sys/block/{}'.format(dev)):
                mounted_disks.add('/dev/' + dev)
            else:
                paths = glob.glob('/sys/block/*/{}/partition'.format(dev))
                if len(paths) == 1:
                    mounted_disks.add('/dev/' + paths[0].split('/')[3])
        return mounted_disks

    def load_probe_data(self, storage):
        # This should run storage though curtin's
        # extract_storage_config function when that lands.
        import json
        with open('examples/curtin-storage.json') as fp:
            self._existing_config = json.load(fp)["storage"]["config"]
        self._blockdevs = storage['blockdev']
        self.reset()

    def disk_by_path(self, path):
        for a in self._actions:
            if a.type == 'disk' and a.path == path:
                return a
        raise KeyError("no disk with path {} found".format(path))

    def all_filesystems(self):
        return [a for a in self._actions if a.type == 'format']

    def all_mounts(self):
        return [a for a in self._actions if a.type == 'mount']

    def all_devices(self):
        # return:
        #  compound devices, newest first
        #  disk devices, sorted by label
        disks = []
        compounds = []
        for a in self._actions:
            if a.type == 'disk':
                disks.append(a)
            elif isinstance(a, _Device):
                compounds.append(a)
        compounds.reverse()
        disks.sort(key=lambda x: x.label)
        return compounds + disks

    def all_partitions(self):
        return [a for a in self._actions if a.type == 'partition']

    def all_disks(self):
        return sorted(
            [a for a in self._actions if a.type == 'disk'],
            key=lambda x: x.label)

    def all_raids(self):
        return [a for a in self._actions if a.type == 'raid']

    def all_volgroups(self):
        return [a for a in self._actions if a.type == 'lvm_volgroup']

    def add_partition(self, disk, size, flag="", wipe=None):
        if size > disk.free_for_partitions:
            raise Exception("%s > %s", size, disk.free_for_partitions)
        real_size = align_up(size)
        log.debug("add_partition: rounded size from %s to %s", size, real_size)
        if disk._fs is not None:
            raise Exception("%s is already formatted" % (disk.label,))
        p = Partition(
            m=self, device=disk, size=real_size, flag=flag, wipe=wipe)
        if flag in ("boot", "bios_grub", "prep"):
            disk._partitions.insert(0, disk._partitions.pop())
        disk.ptable = 'gpt'
        self._actions.append(p)
        return p

    def remove_partition(self, part):
        if part._fs or part._constructed_device:
            raise Exception("can only remove empty partition")
        _remove_backlinks(part)
        self._actions.remove(part)
        if len(part.device._partitions) == 0:
            part.device.ptable = None

    def add_raid(self, name, raidlevel, devices, spare_devices):
        r = Raid(
            m=self,
            name=name,
            raidlevel=raidlevel,
            devices=devices,
            spare_devices=spare_devices)
        self._actions.append(r)
        return r

    def remove_raid(self, raid):
        if raid._fs or raid._constructed_device or len(raid.partitions()):
            raise Exception("can only remove empty RAID")
        _remove_backlinks(raid)
        self._actions.remove(raid)

    def add_volgroup(self, name, devices):
        vg = LVM_VolGroup(m=self, name=name, devices=devices)
        self._actions.append(vg)
        return vg

    def remove_volgroup(self, vg):
        if len(vg._partitions):
            raise Exception("can only remove empty VG")
        _remove_backlinks(vg)
        self._actions.remove(vg)

    def add_logical_volume(self, vg, name, size):
        lv = LVM_LogicalVolume(m=self, volgroup=vg, name=name, size=size)
        self._actions.append(lv)
        return lv

    def remove_logical_volume(self, lv):
        if lv._fs:
            raise Exception("can only remove empty LV")
        _remove_backlinks(lv)
        self._actions.remove(lv)

    def add_dm_crypt(self, volume, key):
        if not volume.available:
            raise Exception("{} is not available".format(volume))
        dm_crypt = DM_Crypt(volume=volume, key=key)
        self._actions.append(dm_crypt)
        return dm_crypt

    def remove_dm_crypt(self, dm_crypt):
        _remove_backlinks(dm_crypt)
        self._actions.remove(dm_crypt)

    def add_filesystem(self, volume, fstype):
        log.debug("adding %s to %s", fstype, volume)
        if not volume.available:
            if not isinstance(volume, Partition):
                if (volume.flag == 'prep' or (
                        volume.flag == 'bios_grub' and fstype == 'fat32')):
                    raise Exception("{} is not available".format(volume))
        if volume._fs is not None:
            raise Exception("%s is already formatted")
        fs = Filesystem(m=self, volume=volume, fstype=fstype)
        self._actions.append(fs)
        return fs

    def readd_filesystem(self, fs):
        _set_backlinks(fs)
        self._actions.append(fs)

    def remove_filesystem(self, fs):
        if fs._mount:
            raise Exception("can only remove unmounted filesystem")
        _remove_backlinks(fs)
        self._actions.remove(fs)

    def add_mount(self, fs, path):
        if fs._mount is not None:
            raise Exception("%s is already mounted")
        m = Mount(m=self, device=fs, path=path)
        self._actions.append(m)
        return m

    def remove_mount(self, mount):
        _remove_backlinks(mount)
        self._actions.remove(mount)

    def needs_bootloader_partition(self):
        '''true if no disk have a boot partition, and one is needed'''
        # s390x has no such thing
        if self.bootloader == Bootloader.NONE:
            return False
        elif self.bootloader in [Bootloader.BIOS, Bootloader.PREP]:
            return self.grub_install_device is None
        elif self.bootloader == Bootloader.UEFI:
            return self._mount_for_path('/boot/efi') is None
        else:
            raise AssertionError(
                "unknown bootloader type {}".format(self.bootloader))

    def _mount_for_path(self, path):
        for mount in self.all_mounts():
            if mount.path == path:
                return mount
        return None

    def is_root_mounted(self):
        return self._mount_for_path('/') is not None

    def is_slash_boot_on_local_disk(self):
        for path in '/boot', '/':
            mount = self._mount_for_path(path)
            if mount is not None:
                dev = mount.device.volume
                return (
                    isinstance(dev, Partition)
                    and isinstance(dev.device, Disk))
        return False

    def can_install(self):
        return (self.is_root_mounted()
                and not self.needs_bootloader_partition()
                and self.is_slash_boot_on_local_disk())

    def _should_add_swapfile(self):
        mount = self._mount_for_path('/')
        if mount is not None and mount.device.fstype == 'btrfs':
            return False
        for fs in self.all_filesystems():
            if fs.fstype == "swap":
                return False
        return True

    def deserialize(self, config, blockdevs={}):
        byid = {}
        objs = []
        mounted = set()
        for action in config:
            if action['type'] == 'mount':
                for o in walk_up(byid[action['device']]):
                    mounted.add(o)
                continue
            c = _type_to_cls[action['type']]
            kw = {}
            for f in attr.fields(c):
                n = f.name
                if n not in action:
                    continue
                v = action[n]
                if f.metadata.get('ref', False):
                    kw[n] = byid[v]
                elif f.metadata.get('reflist', False):
                    kw[n] = [byid[id] for id in v]
                else:
                    kw[n] = v
            obj = c(m=self, **kw)
            obj.preserve = True
            if isinstance(obj, Disk):
                from probert.storage import StorageInfo
                obj._info = StorageInfo({obj.path: blockdevs[obj.path]})
            if isinstance(obj, Filesystem):
                obj.volume._original_fs = obj
            if isinstance(obj, LVM_LogicalVolume):
                obj.size = int(obj.size[:-1])
            byid[action['id']] = obj
            objs.append(obj)
        return [o for o in objs if o not in mounted]


def walk_up(obj):
    yield obj
    for o in dependencies(obj):
        yield from walk_up(o)

<|MERGE_RESOLUTION|>--- conflicted
+++ resolved
@@ -573,7 +573,6 @@
             return self.serial
         return self.path
 
-<<<<<<< HEAD
     def _potential_boot_partition(self):
         if self._m.bootloader == Bootloader.NONE:
             return False
@@ -586,18 +585,9 @@
             # XXX should check not extended in the UEFI case too (until we fix
             # that bug)
             if p.flag == flag:
-                return True
-        return False
-
-    supported_actions = [
-        DeviceAction.INFO,
-        DeviceAction.PARTITION,
-        DeviceAction.FORMAT,
-        DeviceAction.REMOVE,
-        ]
-    if platform.machine() != 's390x':
-        supported_actions.append(DeviceAction.MAKE_BOOT)
-=======
+                return p
+        return None
+
     @property
     def supported_actions(self):
         actions = [
@@ -610,7 +600,6 @@
             actions.append(DeviceAction.MAKE_BOOT)
         return actions
 
->>>>>>> 6c0a3bbc
     _can_INFO = True
     _can_PARTITION = property(
         lambda self: not self._has_preexisting_partition() and
@@ -622,12 +611,12 @@
 
     @property
     def _can_MAKE_BOOT(self):
+        if self._m.grub_install_device is self:
+            return False
         if self.preserve:
             return self._potential_boot_partition() is not None
         else:
-            if self._m.grub_install_device is self:
-                return False
-            elif self._fs is not None:
+            if self._fs is not None:
                 return False
             elif self._constructed_device is not None:
                 return False
