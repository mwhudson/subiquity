--- conflicted
+++ resolved
@@ -71,16 +71,12 @@
 
 def fsobj(c):
     c.__attrs_post_init__ = _set_backlinks
-<<<<<<< HEAD
+    c._m = attr.ib(default=None)
     c = attr.s(cmp=False)(c)
     for f in attr.fields(c):
         if f.name == "type":
             _type_to_cls[f.default] = c
     return c
-=======
-    c._m = attr.ib(default=None)
-    return attr.s(cmp=False)(c)
->>>>>>> 4b72b111
 
 
 def dependencies(obj):
@@ -610,26 +606,18 @@
         lambda self: len(self._partitions) == 0 and
         self._constructed_device is None)
     _can_REMOVE = property(_generic_can_REMOVE)
-<<<<<<< HEAD
 
     @property
     def _can_MAKE_BOOT(self):
         if self.preserve:
             return self._potential_boot_partition() is not None
         else:
-            if self.grub_device:
+            if self._m.grub_install_device is self:
                 return False
             elif self._fs is not None:
                 return False
             elif self._constructed_device is not None:
                 return False
-=======
-    _can_MAKE_BOOT = property(
-        lambda self:
-        self._m.grub_install_device is not self
-        and self._fs is None
-        and self._constructed_device is None)
->>>>>>> 4b72b111
 
     ok_for_raid = ok_for_lvm_vg = _can_FORMAT
 
@@ -996,30 +984,13 @@
             return Bootloader.BIOS
 
     def __init__(self):
-<<<<<<< HEAD
+        self.bootloader = self._probe_bootloader()
         self._existing_config = []
         self._blockdevs = {}
         self.reset()
 
     def reset(self):
         self._actions = deserialize(self._existing_config, self._blockdevs)
-
-    def render(self):
-        # The curtin storage config has the constraint that an action must be
-        # preceded by all the things that it depends on.  We handle this by
-        # repeatedly iterating over all actions and checking if we can emit
-        # each action by checking if all of the actions it depends on have been
-        # emitted.  Eventually this will either emit all actions or stop making
-        # progress -- which means there is a cycle in the definitions,
-        # something the UI should have prevented <wink>.
-=======
-        self.bootloader = self._probe_bootloader()
-        self._disk_info = []
-        self.reset()
-
-    def reset(self):
-        self._actions = [
-            Disk.from_info(self, info) for info in self._disk_info]
         self.grub_install_device = None
 
     def _render_actions(self):
@@ -1034,7 +1005,6 @@
         # until there are none left (or we make no progress, which
         # means there is a cycle in the definitions, something the UI
         # should have prevented <wink>)
->>>>>>> 4b72b111
         r = []
         emitted_ids = set()
 
@@ -1081,16 +1051,6 @@
 
         return r
 
-<<<<<<< HEAD
-    def load_probe_data(self, storage):
-        # This should run storage though curtin's
-        # extract_storage_config function when that lands.
-        import json
-        with open('examples/curtin-storage.json') as fp:
-            self._existing_config = json.load(fp)["storage"]["config"]
-        self._blockdevs = storage['blockdev']
-        self.reset()
-=======
     def render(self):
         config = {
             'storage': {
@@ -1130,27 +1090,13 @@
         return mounted_disks
 
     def load_probe_data(self, storage):
-        currently_mounted = self._get_system_mounted_disks()
-        for path, info in storage.items():
-            log.debug("fs probe %s", path)
-            if path in currently_mounted:
-                continue
-            if info.type == 'disk':
-                if info.is_virtual:
-                    continue
-                if info.raw["MAJOR"] in ("2", "11"):  # serial and cd devices
-                    continue
-                if info.raw['attrs'].get('ro') == "1":
-                    continue
-                if "ID_CDROM" in info.raw:
-                    continue
-                # log.debug('disk={}\n{}'.format(
-                #    path, json.dumps(data, indent=4, sort_keys=True)))
-                if info.size < self.lower_size_limit:
-                    continue
-                self._disk_info.append(info)
-                self._actions.append(Disk.from_info(self, info))
->>>>>>> 4b72b111
+        # This should run storage though curtin's
+        # extract_storage_config function when that lands.
+        import json
+        with open('examples/curtin-storage.json') as fp:
+            self._existing_config = json.load(fp)["storage"]["config"]
+        self._blockdevs = storage['blockdev']
+        self.reset()
 
     def disk_by_path(self, path):
         for a in self._actions:
@@ -1232,14 +1178,8 @@
         _remove_backlinks(raid)
         self._actions.remove(raid)
 
-<<<<<<< HEAD
     def add_volgroup(self, name, devices):
-        vg = LVM_VolGroup(name=name, devices=devices)
-=======
-    def add_volgroup(self, name, devices, passphrase):
-        vg = LVM_VolGroup(
-            m=self, name=name, devices=devices, passphrase=passphrase)
->>>>>>> 4b72b111
+        vg = LVM_VolGroup(m=self, name=name, devices=devices)
         self._actions.append(vg)
         return vg
 
@@ -1310,20 +1250,6 @@
         # s390x has no such thing
         if self.bootloader == Bootloader.NONE:
             return False
-<<<<<<< HEAD
-        for p in self.all_partitions():
-            if p.device.type != "disk":
-                continue
-            # For bios_grub and prep partitions, curtin will (I think!) install
-            # grub on any device that is included in the config. For sanity's
-            # sake, we represent that here as any device that has a partition
-            # that is mounted or
-            if p.flag == "bios_grub" or p.flag == "prep":
-                pass
-            if p.flag in ('bios_grub', 'boot', 'prep'):
-                return False
-        return True
-=======
         elif self.bootloader in [Bootloader.BIOS, Bootloader.PREP]:
             return self.grub_install_device is None
         elif self.bootloader == Bootloader.UEFI:
@@ -1331,7 +1257,6 @@
         else:
             raise AssertionError(
                 "unknown bootloader type {}".format(self.bootloader))
->>>>>>> 4b72b111
 
     def _mount_for_path(self, path):
         for mount in self.all_mounts():
