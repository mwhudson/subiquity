# Copyright 2015 Canonical, Ltd.
#
# This program is free software: you can redistribute it and/or modify
# it under the terms of the GNU Affero General Public License as
# published by the Free Software Foundation, either version 3 of the
# License, or (at your option) any later version.
#
# This program is distributed in the hope that it will be useful,
# but WITHOUT ANY WARRANTY; without even the implied warranty of
# MERCHANTABILITY or FITNESS FOR A PARTICULAR PURPOSE.  See the
# GNU Affero General Public License for more details.
#
# You should have received a copy of the GNU Affero General Public License
# along with this program.  If not, see <http://www.gnu.org/licenses/>.

from abc import ABC, abstractmethod
import attr
import collections
import enum
import logging
import math
import os
import pathlib
import platform

log = logging.getLogger('subiquity.models.filesystem')


def _set_backlinks(obj):
    for field in attr.fields(type(obj)):
        backlink = field.metadata.get('backlink')
        if backlink is None:
            continue
        v = getattr(obj, field.name)
        if v is None:
            continue
        if not isinstance(v, (list, set)):
            v = [v]
        for vv in v:
            b = getattr(vv, backlink, None)
            if isinstance(b, list):
                b.append(obj)
            elif isinstance(b, set):
                b.add(obj)
            else:
                setattr(vv, backlink, obj)


def _remove_backlinks(obj):
    for field in attr.fields(type(obj)):
        backlink = field.metadata.get('backlink')
        if backlink is None:
            continue
        v = getattr(obj, field.name)
        if v is None:
            continue
        if not isinstance(v, (list, set)):
            v = [v]
        for vv in v:
            b = getattr(vv, backlink, None)
            if isinstance(b, list):
                b.remove(obj)
            elif isinstance(b, set):
                b.remove(obj)
            else:
                setattr(vv, backlink, None)


_type_to_cls = {}


def fsobj(c):
    c.__attrs_post_init__ = _set_backlinks
    c = attr.s(cmp=False)(c)
    for f in attr.fields(c):
        if f.name == "type":
            _type_to_cls[f.default] = c
    return c


def dependencies(obj):
    for f in attr.fields(type(obj)):
        v = getattr(obj, f.name)
        if not v:
            continue
        elif f.metadata.get('ref', False):
            yield v
        elif f.metadata.get('reflist', False):
            yield from v


@attr.s(cmp=False)
class RaidLevel:
    name = attr.ib()
    value = attr.ib()
    min_devices = attr.ib()
    supports_spares = attr.ib(default=True)


raidlevels = [
    RaidLevel(_("0 (striped)"),  "raid0",  2, False),
    RaidLevel(_("1 (mirrored)"), "raid1",  2),
    RaidLevel(_("5"),            "raid5",  3),
    RaidLevel(_("6"),            "raid6",  4),
    RaidLevel(_("10"),           "raid10", 4),
    ]
raidlevels_by_value = {l.value: l for l in raidlevels}


HUMAN_UNITS = ['B', 'K', 'M', 'G', 'T', 'P']


def humanize_size(size):
    if size == 0:
        return "0B"
    p = int(math.floor(math.log(size, 2) / 10))
    # We want to truncate the non-integral part, not round to nearest.
    s = "{:.17f}".format(size / 2 ** (10 * p))
    i = s.index('.')
    s = s[:i + 4]
    return s + HUMAN_UNITS[int(p)]


def dehumanize_size(size):
    # convert human 'size' to integer
    size_in = size

    if not size:
        raise ValueError("input cannot be empty")

    if not size[-1].isdigit():
        suffix = size[-1].upper()
        size = size[:-1]
    else:
        suffix = None

    parts = size.split('.')
    if len(parts) > 2:
        raise ValueError(_("{!r} is not valid input").format(size_in))
    elif len(parts) == 2:
        div = 10 ** len(parts[1])
        size = parts[0] + parts[1]
    else:
        div = 1

    try:
        num = int(size)
    except ValueError:
        raise ValueError(_("{!r} is not valid input").format(size_in))

    if suffix is not None:
        if suffix not in HUMAN_UNITS:
            raise ValueError(
                "unrecognized suffix {!r} in {!r}".format(size_in[-1],
                                                          size_in))
        mult = 2 ** (10 * HUMAN_UNITS.index(suffix))
    else:
        mult = 1

    if num < 0:
        raise ValueError("{!r}: cannot be negative".format(size_in))

    return num * mult // div


# This is a guess!
RAID_OVERHEAD = 8 * (1 << 20)


def get_raid_size(level, devices):
    if len(devices) == 0:
        return 0
    min_size = min(dev.size for dev in devices) - RAID_OVERHEAD
    if min_size <= 0:
        return 0
    if level == "raid0":
        return min_size * len(devices)
    elif level == "raid1":
        return min_size
    elif level == "raid5":
        return (min_size - RAID_OVERHEAD) * (len(devices) - 1)
    elif level == "raid6":
        return (min_size - RAID_OVERHEAD) * (len(devices) - 2)
    elif level == "raid10":
        return min_size * (len(devices) // 2)
    else:
        raise ValueError("unknown raid level %s" % level)


# These are only defaults but curtin does not let you change/specify
# them at this time.
LVM_OVERHEAD = (1 << 20)
LVM_CHUNK_SIZE = 4 * (1 << 20)


def get_lvm_size(devices, size_overrides={}):
    r = 0
    for d in devices:
        r += align_down(
            size_overrides.get(d, d.size) - LVM_OVERHEAD,
            LVM_CHUNK_SIZE)
    return r


def idfield(base):
    i = 0

    def factory():
        nonlocal i
        r = "%s-%s" % (base, i)
        i += 1
        return r
    return attr.ib(default=attr.Factory(factory))


def ref(*, backlink=None):
    metadata = {'ref': True}
    if backlink:
        metadata['backlink'] = backlink
    return attr.ib(default=None, metadata=metadata)


def reflist(*, backlink=None):
    metadata = {'reflist': True}
    if backlink:
        metadata['backlink'] = backlink
    return attr.ib(default=attr.Factory(set), metadata=metadata)


def const(value):
    return attr.ib(default=value)


def asdict(inst):
    r = collections.OrderedDict()
    for field in attr.fields(type(inst)):
        if field.name.startswith('_'):
            continue
        m = getattr(inst, 'serialize_' + field.name, None)
        if m:
            r[field.name] = m()
        else:
            v = getattr(inst, field.name)
            if v is not None:
                if field.metadata.get('ref', False):
                    r[field.name] = v.id
                elif field.metadata.get('reflist', False):
                    r[field.name] = [elem.id for elem in v]
                else:
                    r[field.name] = v
    return r


# This code is not going to make much sense unless you have read
# http://curtin.readthedocs.io/en/latest/topics/storage.html. The
# Disk, Partition etc classes correspond to entries in curtin's
# storage config list. They are mostly 'dumb data', all the logic is
# in the FilesystemModel or FilesystemController classes.


class DeviceAction(enum.Enum):
    INFO = _("Info")
    EDIT = _("Edit")
    PARTITION = _("Add Partition")
    CREATE_LV = _("Create Logical Volume")
    FORMAT = _("Format")
    REMOVE = _("Remove from RAID/LVM")
    DELETE = _("Delete")
    MAKE_BOOT = _("Make Boot Device")


def _generic_can_EDIT(obj):
    cd = obj.constructed_device()
    if cd is None:
        return True
    return _(
        "Cannot edit {selflabel} as it is part of the {cdtype} "
        "{cdname}.").format(
            selflabel=obj.label,
            cdtype=cd.desc(),
            cdname=cd.label)


def _generic_can_REMOVE(obj):
    cd = obj.constructed_device()
    if cd is None:
        return False
    if isinstance(cd, Raid):
        if obj in cd.spare_devices:
            return True
        min_devices = raidlevels_by_value[cd.raidlevel].min_devices
        if len(cd.devices) == min_devices:
            return _(
                "Removing {selflabel} would leave the {cdtype} {cdlabel} with "
                "less than {min_devices} devices.").format(
                    selflabel=obj.label,
                    cdtype=cd.desc(),
                    cdlabel=cd.label,
                    min_devices=min_devices)
    elif isinstance(cd, LVM_VolGroup):
        if len(cd.devices) == 1:
            return _(
                "Removing {selflabel} would leave the {cdtype} {cdlabel} with "
                "no devices.").format(
                    selflabel=obj.label,
                    cdtype=cd.desc(),
                    cdlabel=cd.label)
    return True


def _generic_can_DELETE(obj):
    cd = obj.constructed_device()
    if cd is None:
        return True
    return _(
        "Cannot delete {selflabel} as it is part of the {cdtype} "
        "{cdname}.").format(
            selflabel=obj.label,
            cdtype=cd.desc(),
            cdname=cd.label)


@attr.s(cmp=False)
class _Formattable(ABC):
    # Base class for anything that can be formatted and mounted,
    # e.g. a disk or a RAID or a partition.

    @property
    @abstractmethod
    def label(self):
        pass

    @property
    def annotations(self):
        preserve = getattr(self, 'preserve', None)
        if preserve is None:
            return []
        elif preserve:
            return ["existing"]
        else:
            return ["new"]

    # Filesystem
    _fs = attr.ib(default=None, repr=False)
    # Raid or LVM_VolGroup for now, but one day ZPool, BCache...
    _constructed_device = attr.ib(default=None, repr=False)

    def _is_entirely_used(self):
        return self._fs is not None or self._constructed_device is not None

    def fs(self):
        return self._fs

    def constructed_device(self, skip_dm_crypt=True):
        cd = self._constructed_device
        if cd is None:
            return None
        elif cd.type == "dm_crypt" and skip_dm_crypt:
            return cd._constructed_device
        else:
            return cd

    @property
    @abstractmethod
    def supported_actions(self):
        pass

    def action_possible(self, action):
        assert action in self.supported_actions
        r = getattr(self, "_can_" + action.name)
        if isinstance(r, bool):
            return r, None
        elif isinstance(r, str):
            return False, r
        else:
            return r

    @property
    @abstractmethod
    def ok_for_raid(self):
        pass

    @property
    @abstractmethod
    def ok_for_lvm_vg(self):
        pass


# Nothing is put in the first and last megabytes of the disk to allow
# space for the GPT data.
GPT_OVERHEAD = 2 * (1 << 20)


@attr.s(cmp=False)
class _Device(_Formattable, ABC):
    # Anything that can have partitions, e.g. a disk or a RAID.

    @property
    @abstractmethod
    def size(self):
        pass

    # [Partition]
    _partitions = attr.ib(default=attr.Factory(list), repr=False)

    def partitions(self):
        return self._partitions

    @property
    def used(self):
        if self._is_entirely_used():
            return self.size
        r = 0
        for p in self._partitions:
            r += p.size
        return r

    @property
    def empty(self):
        return self.used == 0

    @property
    def free_for_partitions(self):
        return self.size - self.used - GPT_OVERHEAD

    def available(self):
        # A _Device is available if:
        # 1) it is not part of a device like a RAID or LVM or zpool or ...
        # 2) if it is formatted, it is available if it is formatted with fs
        #    that needs to be mounted and is not mounted
        # 3) if it is not formatted, it is available if it has free
        #    space OR at least one partition is not formatted or is formatted
        #    with a fs that needs to be mounted and is not mounted
        if self._constructed_device is not None:
            return False
        if self._fs is not None:
            return self._fs._available()
        if self.free_for_partitions > 0:
            return True
        for p in self._partitions:
            if p.available():
                return True
        return False

    def has_unavailable_partition(self):
        for p in self._partitions:
            if not p.available():
                return True
        return False

    @property
    def _can_DELETE(self):
        mounted_partitions = 0
        for p in self._partitions:
            if p.fs() and p.fs().mount():
                mounted_partitions += 1
            elif p.constructed_device():
                cd = p.constructed_device()
                return _(
                    "Cannot delete {selflabel} as partition {partnum} is part "
                    "of the {cdtype} {cdname}.").format(
                        selflabel=self.label,
                        partnum=p._number,
                        cdtype=cd.desc(),
                        cdname=cd.label,
                        )
        if mounted_partitions > 1:
            return _(
                "Cannot delete {selflabel} because it has {count} mounted "
                "partitions.").format(
                    selflabel=self.label,
                    count=mounted_partitions)
        elif mounted_partitions == 1:
            return _(
                "Cannot delete {selflabel} because it has 1 mounted partition."
                ).format(selflabel=self.label)
        else:
            return _generic_can_DELETE(self)


@fsobj
class Disk(_Device):

    id = idfield("disk")
    type = const("disk")
    ptable = attr.ib(default=None)
    serial = attr.ib(default=None)
    path = attr.ib(default=None)
    model = attr.ib(default=None)
    wipe = attr.ib(default='superblock')
    preserve = attr.ib(default=False)
    name = attr.ib(default="")
    grub_device = attr.ib(default=False)

    _info = attr.ib(default=None)

    @classmethod
    def from_info(self, info):
        d = Disk(info=info)
        d.serial = info.serial
        d.path = info.name
        d.model = info.model
        return d

    def info_for_display(self):
        bus = self._info.raw.get('ID_BUS', None)
        major = self._info.raw.get('MAJOR', None)
        if bus is None and major == '253':
            bus = 'virtio'

        devpath = self._info.raw.get('DEVPATH', self.path)
        # XXX probert should be doing this!!
        rotational = '1'
        try:
            dev = os.path.basename(devpath)
            rfile = '/sys/class/block/{}/queue/rotational'.format(dev)
            rotational = open(rfile, 'r').read().strip()
        except (PermissionError, FileNotFoundError, IOError):
            log.exception('WARNING: Failed to read file {}'.format(rfile))
            pass

        dinfo = {
            'bus': bus,
            'devname': self.path,
            'devpath': devpath,
            'model': self.model,
            'serial': self.serial,
            'size': self.size,
            'humansize': humanize_size(self.size),
            'vendor': self._info.vendor,
            'rotational': 'true' if rotational == '1' else 'false',
        }
        if dinfo['serial'] is None:
            dinfo['serial'] = 'unknown'
        if dinfo['model'] is None:
            dinfo['model'] = 'unknown'
        if dinfo['vendor'] is None:
            dinfo['vendor'] = 'unknown'
        return dinfo

    @property
    def size(self):
        return align_down(self._info.size)

    @property
    def annotations(self):
        return []

    def desc(self):
        return _("local disk")

    @property
    def label(self):
        if self.serial is not None:
            return self.serial
        return self.path

    supported_actions = [
        DeviceAction.INFO,
        DeviceAction.PARTITION,
        DeviceAction.FORMAT,
        DeviceAction.REMOVE,
        ]
    if platform.machine() != 's390x':
        supported_actions.append(DeviceAction.MAKE_BOOT)
    _can_INFO = True
    _can_PARTITION = property(lambda self: self.free_for_partitions > 0)
    _can_FORMAT = property(
        lambda self: len(self._partitions) == 0 and
        self._constructed_device is None)
    _can_REMOVE = property(_generic_can_REMOVE)
    _can_MAKE_BOOT = property(
        lambda self:
        not self.grub_device and self._fs is None
        and self._constructed_device is None)

    ok_for_raid = ok_for_lvm_vg = _can_FORMAT


@fsobj
class Partition(_Formattable):

    id = idfield("part")
    type = const("partition")
    device = ref(backlink="_partitions")  # Disk
    size = attr.ib(default=None)
    wipe = attr.ib(default=None)
    flag = attr.ib(default=None)
    preserve = attr.ib(default=False)

    @property
    def annotations(self):
        r = super().annotations
        if self.flag == "prep":
            r.append("PReP")
        elif self.flag == "boot":
            r.append("ESP")
        elif self.flag == "bios_grub":
            r.append("bios_grub")
        return r

    def desc(self):
        return _("partition of {}").format(self.device.desc())

    @property
    def label(self):
        return _("partition {} of {}").format(self._number, self.device.label)

    @property
    def short_label(self):
        return _("partition {}").format(self._number)

    def available(self):
        if self.flag in ['bios_grub', 'prep']:
            return False
        if self._constructed_device is not None:
            return False
        if self._fs is None:
            return True
        return self._fs._available()

    @property
    def _number(self):
        return self.device._partitions.index(self) + 1

    supported_actions = [
        DeviceAction.EDIT,
        DeviceAction.REMOVE,
        DeviceAction.DELETE,
        ]

    _can_EDIT = property(_generic_can_EDIT)
    _can_REMOVE = property(_generic_can_REMOVE)

    @property
    def _can_DELETE(self):
        if self.flag in ('boot', 'bios_grub', 'prep'):
            return _("Cannot delete required bootloader partition")
        return _generic_can_DELETE(self)

    @property
    def ok_for_raid(self):
        if self.flag in ('boot', 'bios_grub', 'prep'):
            return False
        if self._fs is not None:
            return False
        if self._constructed_device is not None:
            return False
        return True

    ok_for_lvm_vg = ok_for_raid


@fsobj
class Raid(_Device):
    id = idfield("raid")
    type = const("raid")
    preserve = attr.ib(default=False)
    name = attr.ib(default=None)
    raidlevel = attr.ib(default=None)  # raid0, raid1, raid5, raid6, raid10
    devices = reflist(backlink="_constructed_device")  # set([_Formattable])
    spare_devices = reflist(backlink="_constructed_device")  # ditto
    ptable = attr.ib(default=None)

    @property
    def size(self):
        return get_raid_size(self.raidlevel, self.devices)

    @property
    def free_for_partitions(self):
        # For some reason, the overhead on RAID devices seems to be
        # higher (may be related to alignment of underlying
        # partitions)
        return self.size - self.used - 2*GPT_OVERHEAD

    @property
    def label(self):
        return self.name

    def desc(self):
        return _("software RAID {}").format(self.raidlevel[4:])

    supported_actions = [
        DeviceAction.EDIT,
        DeviceAction.PARTITION,
        DeviceAction.FORMAT,
        DeviceAction.REMOVE,
        DeviceAction.DELETE,
        ]

    @property
    def _can_EDIT(self):
        if len(self._partitions) > 0:
            return _(
                "Cannot edit {selflabel} because it has partitions.").format(
                    selflabel=self.label)
        else:
            return _generic_can_EDIT(self)

    _can_PARTITION = Disk._can_PARTITION
    _can_FORMAT = property(
        lambda self: len(self._partitions) == 0 and
        self._constructed_device is None)
    _can_REMOVE = property(_generic_can_REMOVE)

    @property
    def ok_for_raid(self):
        if self._fs is not None:
            return False
        if len(self._partitions) > 0:
            return False
        if self._constructed_device is not None:
            return False
        return True

    ok_for_lvm_vg = ok_for_raid

    # What is a device that makes up this device referred to as?
    component_name = "component"


@fsobj
class LVM_VolGroup(_Device):

    id = idfield("vg")
    type = const("lvm_volgroup")
    preserve = attr.ib(default=False)
    name = attr.ib(default=None)
    devices = reflist(backlink="_constructed_device")  # set([_Formattable])

    @property
    def size(self):
        return get_lvm_size(self.devices)

    @property
    def free_for_partitions(self):
        return self.size - self.used

    @property
    def annotations(self):
        r = super().annotations
        member = next(iter(self.devices))
        if member.type == "dm_crypt":
            r.append("encrypted")
        return r

    @property
    def label(self):
        return self.name

    def desc(self):
        return "LVM volume group"

    supported_actions = [
        DeviceAction.EDIT,
        DeviceAction.CREATE_LV,
        DeviceAction.DELETE,
        ]

    @property
    def _can_EDIT(self):
        if len(self._partitions) > 0:
            return _(
                "Cannot edit {selflabel} because it has logical "
                "volumes.").format(
                    selflabel=self.label)
        else:
            return _generic_can_EDIT(self)

    _can_CREATE_LV = Disk._can_PARTITION

    ok_for_raid = False
    ok_for_lvm_vg = False

    # What is a device that makes up this device referred to as?
    component_name = "PV"


@fsobj
class LVM_LogicalVolume(_Formattable):

    id = idfield("lv")
    type = const("lvm_partition")
    name = attr.ib(default=None)
    volgroup = ref(backlink="_partitions")  # LVM_VolGroup
    size = attr.ib(default=None)
    preserve = attr.ib(default=False)

    def serialize_size(self):
        return "{}B".format(self.size)

    def available(self):
        if self._constructed_device is not None:
            return False
        return True

    @property
    def flag(self):
        return None  # hack!

    def desc(self):
        return "LVM logical volume"

    @property
    def short_label(self):
        return self.name

    label = short_label

    supported_actions = [
        DeviceAction.EDIT,
        DeviceAction.DELETE,
        ]

    _can_EDIT = True
    _can_DELETE = True

    ok_for_raid = False
    ok_for_lvm_vg = False


LUKS_OVERHEAD = 16*(2**20)


@fsobj
class DM_Crypt:
    id = idfield("crypt")
    type = const("dm_crypt")
    dm_name = attr.ib(default=None)
    volume = ref(backlink="_constructed_device")  # _Formattable
    key = attr.ib(default=None, repr=False)
    preserve = attr.ib(default=False)

    _constructed_device = attr.ib(default=None, repr=False)

    def constructed_device(self):
        return self._constructed_device

    @property
    def size(self):
        return self.volume.size - LUKS_OVERHEAD


@fsobj
class Filesystem:

    id = idfield("fs")
    type = const("format")
    fstype = attr.ib(default=None)
    volume = ref(backlink="_fs")  # _Formattable
    label = attr.ib(default=None)
    uuid = attr.ib(default=None)
    preserve = attr.ib(default=False)

    _mount = attr.ib(default=None, repr=False)  # Mount

    def mount(self):
        return self._mount

    def _available(self):
        # False if mounted or if fs does not require a mount, True otherwise.
        if self._mount is None:
<<<<<<< HEAD
            if self.fstype in FilesystemModel.fs_by_name:
                return FilesystemModel.fs_by_name[self.fstype].is_mounted
            else:
                return True
=======
            return FilesystemModel.is_mounted_filesystem(self.fstype)
>>>>>>> 51cf1afc
        else:
            return False


@fsobj
class Mount:
    id = idfield("mount")
    type = const("mount")
    device = ref(backlink="_mount")  # Filesystem
    path = attr.ib(default=None)

    def can_delete(self):
        # Can't delete mount of /boot/efi or swap, anything else is fine.
        if not self.path:
            # swap mount
            return False
        if not isinstance(self.device.volume, Partition):
            # Can't be /boot/efi if volume is not a partition
            return True
        if self.device.volume.flag == "boot":
            # /boot/efi
            return False
        return True


def align_up(size, block_size=1 << 20):
    return (size + block_size - 1) & ~(block_size - 1)


def align_down(size, block_size=1 << 20):
    return size & ~(block_size - 1)


class FilesystemModel(object):

    lower_size_limit = 128 * (1 << 20)

    @classmethod
    def is_mounted_filesystem(self, fstype):
        if fstype in [None, 'swap']:
            return False
        else:
            return True

    def __init__(self):
        self._existing_config = []
        self._blockdevs = {}
        self.reset()

    def reset(self):
        self._actions = deserialize(self._existing_config, self._blockdevs)

    def render(self):
        # The curtin storage config has the constraint that an action must be
        # preceded by all the things that it depends on.  We handle this by
        # repeatedly iterating over all actions and checking if we can emit
        # each action by checking if all of the actions it depends on have been
        # emitted.  Eventually this will either emit all actions or stop making
        # progress -- which means there is a cycle in the definitions,
        # something the UI should have prevented <wink>.
        r = []
        emitted_ids = set()

        def emit(obj):
            if obj.type == 'disk' and not obj.used:
                return
            r.append(asdict(obj))
            emitted_ids.add(obj.id)

        def can_emit(obj):
            for dep in dependencies(obj):
                if dep.id not in emitted_ids:
                    return False
            if isinstance(obj, Mount):
                # Any mount actions for a parent of this one have to be emitted
                # first.
                for parent in pathlib.Path(obj.path).parents:
                    parent = str(parent)
                    if parent in mountpoints:
                        if mountpoints[parent] not in emitted_ids:
                            log.debug(
                                "cannot emit action to mount %s until that "
                                "for %s is emitted", obj.path, parent)
                            return False
            return True

        mountpoints = {m.path: m.id for m in self.all_mounts()}
        log.debug('mountpoints %s', mountpoints)

        work = self._actions[:]

        while work:
            next_work = []
            for obj in work:
                if can_emit(obj):
                    emit(obj)
                else:
                    next_work.append(obj)
            if len(next_work) == len(work):
                raise Exception(
                    "rendering block devices made no progress: {}".format(
                        work))
            work = next_work

        return r

    def load_probe_data(self, storage):
        # This should run storage though curtin's
        # extract_storage_config function when that lands.
        import json
        with open('examples/curtin-storage.json') as fp:
            self._existing_config = json.load(fp)["storage"]["config"]
        self._blockdevs = storage['blockdev']
        self.reset()

    def disk_by_path(self, path):
        for a in self._actions:
            if a.type == 'disk' and a.path == path:
                return a
        raise KeyError("no disk with path {} found".format(path))

    def all_filesystems(self):
        return [a for a in self._actions if a.type == 'format']

    def all_mounts(self):
        return [a for a in self._actions if a.type == 'mount']

    def all_devices(self):
        # return:
        #  compound devices, newest first
        #  disk devices, sorted by label
        disks = []
        compounds = []
        for a in self._actions:
            if a.type == 'disk':
                disks.append(a)
            elif isinstance(a, _Device):
                compounds.append(a)
        compounds.reverse()
        disks.sort(key=lambda x: x.label)
        return compounds + disks

    def all_partitions(self):
        return [a for a in self._actions if a.type == 'partition']

    def all_disks(self):
        return sorted(
            [a for a in self._actions if a.type == 'disk'],
            key=lambda x: x.label)

    def all_raids(self):
        return [a for a in self._actions if a.type == 'raid']

    def all_volgroups(self):
        return [a for a in self._actions if a.type == 'lvm_volgroup']

    def add_partition(self, disk, size, flag="", wipe=None):
        if size > disk.free_for_partitions:
            raise Exception("%s > %s", size, disk.free_for_partitions)
        real_size = align_up(size)
        log.debug("add_partition: rounded size from %s to %s", size, real_size)
        if disk._fs is not None:
            raise Exception("%s is already formatted" % (disk.label,))
        p = Partition(device=disk, size=real_size, flag=flag, wipe=wipe)
        if flag in ("boot", "bios_grub", "prep"):
            disk._partitions.insert(0, disk._partitions.pop())
        disk.ptable = 'gpt'
        self._actions.append(p)
        return p

    def remove_partition(self, part):
        if part._fs or part._constructed_device:
            raise Exception("can only remove empty partition")
        _remove_backlinks(part)
        self._actions.remove(part)
        if len(part.device._partitions) == 0:
            part.device.ptable = None

    def add_raid(self, name, raidlevel, devices, spare_devices):
        r = Raid(
            name=name,
            raidlevel=raidlevel,
            devices=devices,
            spare_devices=spare_devices)
        self._actions.append(r)
        return r

    def remove_raid(self, raid):
        if raid._fs or raid._constructed_device or len(raid.partitions()):
            raise Exception("can only remove empty RAID")
        _remove_backlinks(raid)
        self._actions.remove(raid)

    def add_volgroup(self, name, devices):
        vg = LVM_VolGroup(name=name, devices=devices)
        self._actions.append(vg)
        return vg

    def remove_volgroup(self, vg):
        if len(vg._partitions):
            raise Exception("can only remove empty VG")
        _remove_backlinks(vg)
        self._actions.remove(vg)

    def add_logical_volume(self, vg, name, size):
        lv = LVM_LogicalVolume(volgroup=vg, name=name, size=size)
        self._actions.append(lv)
        return lv

    def remove_logical_volume(self, lv):
        if lv._fs:
            raise Exception("can only remove empty LV")
        _remove_backlinks(lv)
        self._actions.remove(lv)

    def add_dm_crypt(self, volume, key):
        if not volume.available:
            raise Exception("{} is not available".format(volume))
        dm_crypt = DM_Crypt(volume=volume, key=key)
        self._actions.append(dm_crypt)
        return dm_crypt

    def remove_dm_crypt(self, dm_crypt):
        _remove_backlinks(dm_crypt)
        self._actions.remove(dm_crypt)

    def add_filesystem(self, volume, fstype):
        log.debug("adding %s to %s", fstype, volume)
        if not volume.available:
            if not isinstance(volume, Partition):
                if (volume.flag == 'prep' or (
                        volume.flag == 'bios_grub' and fstype == 'fat32')):
                    raise Exception("{} is not available".format(volume))
        if volume._fs is not None:
            raise Exception("%s is already formatted")
        fs = Filesystem(volume=volume, fstype=fstype)
        self._actions.append(fs)
        return fs

    def remove_filesystem(self, fs):
        if fs._mount:
            raise Exception("can only remove unmounted filesystem")
        _remove_backlinks(fs)
        self._actions.remove(fs)

    def add_mount(self, fs, path):
        if fs._mount is not None:
            raise Exception("%s is already mounted")
        m = Mount(device=fs, path=path)
        self._actions.append(m)
        return m

    def remove_mount(self, mount):
        _remove_backlinks(mount)
        self._actions.remove(mount)

    def needs_bootloader_partition(self):
        '''true if no disk have a boot partition, and one is needed'''
        # s390x has no such thing
        if platform.machine() == 's390x':
            return False
        for p in self.all_partitions():
            if p.flag in ('bios_grub', 'boot', 'prep'):
                return False
        return True

    def is_root_mounted(self):
        for mount in self.all_mounts():
            if mount.path == '/':
                return True
        return False

    def is_slash_boot_on_local_disk(self):
        for mount in self.all_mounts():
            if mount.path == '/boot':
                dev = mount.device.volume
                # We should never allow anything other than a
                # partition of a local disk to be mounted at /boot but
                # well.
                return (
                    isinstance(dev, Partition)
                    and isinstance(dev.device, Disk))
        for mount in self.all_mounts():
            if mount.path == '/':
                dev = mount.device.volume
                return (
                    isinstance(dev, Partition)
                    and isinstance(dev.device, Disk))
        return False

    def can_install(self):
        # Do we need to check that there is a disk with the boot flag?
        return (self.is_root_mounted()
                and not self.needs_bootloader_partition()
                and self.is_slash_boot_on_local_disk())

    def add_swapfile(self):
        for m in self.all_mounts():
            if m.path == '/':
                if m.device.fstype == 'btrfs':
                    return False
        for fs in self.all_filesystems():
            if fs.fstype == "swap":
                return False
        return True


def walk_up(obj):
    yield obj
    for o in dependencies(obj):
        yield from walk_up(o)


def deserialize(config, blockdevs={}):
    byid = {}
    objs = []
    mounted = set()
    for action in config:
        if action['type'] == 'mount':
            for o in walk_up(byid[action['device']]):
                mounted.add(o)
            continue
        c = _type_to_cls[action['type']]
        kw = {}
        for f in attr.fields(c):
            n = f.name
            if n not in action:
                continue
            v = action[n]
            if f.metadata.get('ref', False):
                kw[n] = byid[v]
            elif f.metadata.get('reflist', False):
                kw[n] = [byid[id] for id in v]
            else:
                kw[n] = v
        obj = c(**kw)
        obj.preserve = True
        if isinstance(obj, Disk):
            from probert.storage import StorageInfo
            obj._info = StorageInfo({obj.path: blockdevs[obj.path]})
        if isinstance(obj, LVM_LogicalVolume):
            obj.size = int(obj.size[:-1])
        byid[action['id']] = obj
        objs.append(obj)
    return [o for o in objs if o not in mounted]<|MERGE_RESOLUTION|>--- conflicted
+++ resolved
@@ -860,14 +860,7 @@
     def _available(self):
         # False if mounted or if fs does not require a mount, True otherwise.
         if self._mount is None:
-<<<<<<< HEAD
-            if self.fstype in FilesystemModel.fs_by_name:
-                return FilesystemModel.fs_by_name[self.fstype].is_mounted
-            else:
-                return True
-=======
             return FilesystemModel.is_mounted_filesystem(self.fstype)
->>>>>>> 51cf1afc
         else:
             return False
 
