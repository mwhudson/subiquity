--- conflicted
+++ resolved
@@ -332,13 +332,8 @@
         self.context = context
         self.dry_run = dry_run
         self.reports = []
-<<<<<<< HEAD
         self._reports_by_base = {}
-        if dry_run:
-            self.crash_directory = os.path.join(root, 'var/crash')
-=======
         self.crash_directory = os.path.join(root, 'var/crash')
->>>>>>> 207f46a0
         self.crashdb_spec = {
             'impl': 'launchpad',
             'project': 'subiquity',
