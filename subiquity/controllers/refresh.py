# Copyright 2019 Canonical, Ltd.
#
# This program is free software: you can redistribute it and/or modify
# it under the terms of the GNU Affero General Public License as
# published by the Free Software Foundation, either version 3 of the
# License, or (at your option) any later version.
#
# This program is distributed in the hope that it will be useful,
# but WITHOUT ANY WARRANTY; without even the implied warranty of
# MERCHANTABILITY or FITNESS FOR A PARTICULAR PURPOSE.  See the
# GNU Affero General Public License for more details.
#
# You should have received a copy of the GNU Affero General Public License
# along with this program.  If not, see <http://www.gnu.org/licenses/>.

import asyncio
import logging
import os

import requests.exceptions

from subiquitycore.async_helpers import (
    schedule_task,
    SingleInstanceTask,
    )
from subiquitycore.context import with_context
from subiquitycore.tuicontroller import (
    Skip,
    )

from subiquity.common.types import (
    RefreshCheckState,
    RefreshStatus,
    )
from subiquity.controller import (
    SubiquityTuiController,
    )
from subiquity.ui.views.refresh import RefreshView


log = logging.getLogger('subiquity.controllers.refresh')


<<<<<<< HEAD
class CheckState(enum.IntEnum):
    UNKNOWN = enum.auto()
    AVAILABLE = enum.auto()
    UNAVAILABLE = enum.auto()


class RefreshController(SubiquityTuiController):
=======
class RefreshController(SubiquityController):
>>>>>>> 1d0d0550

    autoinstall_key = "refresh-installer"
    autoinstall_schema = {
        'type': 'object',
        'properties': {
            'update': {'type': 'boolean'},
            'channel': {'type': 'string'},
            },
        'additionalProperties': False,
        }

    signals = [
        ('snapd-network-change', 'snapd_network_changed'),
    ]

    def __init__(self, app):
        self.ai_data = {}
        super().__init__(app)
        self.snap_name = os.environ.get("SNAP_NAME", "subiquity")
        self.configure_task = None
        self.check_task = None

        self.current_snap_version = "unknown"

        self.offered_first_time = False
        if 'update' in self.ai_data:
            self.active = self.ai_data['update']
        else:
            self.active = self.interactive()

    def load_autoinstall_data(self, data):
        if data is not None:
            self.ai_data = data

    def start(self):
        if not self.active:
            return
        self.configure_task = schedule_task(self.configure_snapd())
        self.check_task = SingleInstanceTask(
            self.check_for_update, propagate_errors=False)
        self.check_task.start_sync()

    @with_context()
    async def apply_autoinstall_config(self, context, index=1):
        if not self.active:
            return
        try:
            await asyncio.wait_for(self.check_task.wait(), 60)
        except asyncio.TimeoutError:
            return
        if self.status.availability != RefreshCheckState.AVAILABLE:
            return
        change_id = await self.start_update(context=context)
        while True:
            try:
                change = await self.get_progress(change_id)
            except requests.exceptions.RequestException as e:
                raise e
            if change['status'] == 'Done':
                # Clearly if we got here we didn't get restarted by
                # snapd/systemctl (dry-run mode or logged in via SSH)
                self.app.restart(remove_last_screen=False)
            if change['status'] not in ['Do', 'Doing']:
                raise Exception("update failed")
            await asyncio.sleep(0.1)

    @property
    def status(self):
        if not self.active:
            return RefreshStatus(RefreshCheckState.UNAVAILABLE)
        task = self.check_task.task
        if not task.done() or task.cancelled():
            return RefreshStatus(RefreshCheckState.UNKNOWN)
        if task.exception():
            return RefreshStatus(RefreshCheckState.UNAVAILABLE)
        return task.result()

    async def status_wait(self):
        return await self.check_task.wait()

    @with_context()
    async def configure_snapd(self, context):
        with context.child("get_details") as subcontext:
            try:
                r = await self.app.snapd.get(
                    'v2/snaps/{snap_name}'.format(
                        snap_name=self.snap_name))
            except requests.exceptions.RequestException:
                log.exception("getting snap details")
                return
            self.current_snap_version = r['result']['version']
            for k in 'channel', 'revision', 'version':
                self.app.note_data_for_apport(
                    "Snap" + k.title(), r['result'][k])
            subcontext.description = "current version of snap is: %r" % (
                self.current_snap_version)
        channel = self.get_refresh_channel()
        desc = "switching {} to {}".format(self.snap_name, channel)
        with context.child("switching", desc) as subcontext:
            try:
                await self.app.snapd.post_and_wait(
                    'v2/snaps/{}'.format(self.snap_name),
                    {'action': 'switch', 'channel': channel})
            except requests.exceptions.RequestException:
                log.exception("switching channels")
                return
            subcontext.description = "switched to " + channel

    def get_refresh_channel(self):
        """Return the channel we should refresh subiquity to."""
        if 'channel' in self.answers:
            return self.answers['channel']
        prefix = "subiquity-channel="
        for arg in self.app.kernel_cmdline:
            if arg.startswith(prefix):
                log.debug(
                    "get_refresh_channel: found %s on kernel cmdline", arg)
                return arg[len(prefix):]
        if 'channel' in self.ai_data:
            return self.ai_data['channel']

        info_file = '/cdrom/.disk/info'
        try:
            fp = open(info_file)
        except FileNotFoundError:
            if self.opts.dry_run:
                info = (
                    'Ubuntu-Server 18.04.2 LTS "Bionic Beaver" - '
                    'Release amd64 (20190214.3)')
            else:
                log.debug(
                    "get_refresh_channel: failed to find .disk/info file")
                return
        else:
            with fp:
                info = fp.read()
        release = info.split()[1]
        return 'stable/ubuntu-' + release

    def snapd_network_changed(self):
        if self.status.availability == RefreshCheckState.UNKNOWN:
            self.check_task.start_sync()

    @with_context()
    async def check_for_update(self, context):
        await asyncio.shield(self.configure_task)
        if self.app.updated:
            context.description = "not offered update when already updated"
            return RefreshStatus(RefreshCheckState.UNAVAILABLE)
        try:
            result = await self.app.snapd.get('v2/find', select='refresh')
        except requests.exceptions.RequestException:
            log.exception("checking for snap update failed")
            context.description = "checking for snap update failed"
            return RefreshStatus(RefreshCheckState.UNKNOWN)
        log.debug("check_for_update received %s", result)
        for snap in result["result"]:
            if snap["name"] == self.snap_name:
                new_snap_version = snap["version"]
                context.description = (
                    "new version of snap available: %r"
                    % new_snap_version)
                return RefreshStatus(
                    RefreshCheckState.AVAILABLE,
                    self.current_snap_version,
                    new_snap_version)
        else:
            context.description = "no new version of snap available"
        return RefreshStatus(RefreshCheckState.UNAVAILABLE)

    @with_context()
    async def start_update(self, context):
        open(self.app.state_path('updating'), 'w').close()
        change = await self.app.snapd.post(
            'v2/snaps/{}'.format(self.snap_name),
            {'action': 'refresh'})
        context.description = "change id: {}".format(change)
        return change

    async def get_progress(self, change):
        result = await self.app.snapd.get('v2/changes/{}'.format(change))
        return result['result']

    def start_ui(self, index=1):
        if self.app.updated:
            raise Skip()
        show = False
        if index == 1:
            if self.status.availability == RefreshCheckState.AVAILABLE:
                show = True
                self.offered_first_time = True
        elif index == 2:
            if not self.offered_first_time:
                if self.status.availability in [RefreshCheckState.UNKNOWN,
                                                RefreshCheckState.AVAILABLE]:
                    show = True
        else:
            raise AssertionError("unexpected index {}".format(index))
        if show:
            self.ui.set_body(RefreshView(self))
        else:
            raise Skip()

    def done(self, sender=None):
        log.debug("RefreshController.done next_screen")
        self.app.next_screen()

    def cancel(self, sender=None):
        self.app.prev_screen()<|MERGE_RESOLUTION|>--- conflicted
+++ resolved
@@ -41,17 +41,7 @@
 log = logging.getLogger('subiquity.controllers.refresh')
 
 
-<<<<<<< HEAD
-class CheckState(enum.IntEnum):
-    UNKNOWN = enum.auto()
-    AVAILABLE = enum.auto()
-    UNAVAILABLE = enum.auto()
-
-
 class RefreshController(SubiquityTuiController):
-=======
-class RefreshController(SubiquityController):
->>>>>>> 1d0d0550
 
     autoinstall_key = "refresh-installer"
     autoinstall_schema = {
