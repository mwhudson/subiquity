--- conflicted
+++ resolved
@@ -122,13 +122,8 @@
                 fs = self.model.add_filesystem(partition,
                                                spec['fstype'].label)
                 if spec['mount']:
-<<<<<<< HEAD
-                  self.model.add_mount(fs, spec['mount'])
+                    self.model.add_mount(fs, spec['mount'])
             self.manual()
-=======
-                    self.model.add_mount(fs, spec['mount'])
-            self.partition_disk(disk)
->>>>>>> 915bce02
             return
 
         system_bootable = self.model.bootable()
