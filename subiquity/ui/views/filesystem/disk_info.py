--- conflicted
+++ resolved
@@ -17,8 +17,6 @@
 from urwid import Text
 
 from subiquitycore.ui.buttons import done_btn
-from subiquitycore.ui.container import ListBox
-from subiquitycore.ui.utils import button_pile, Padding
 from subiquitycore.ui.stretchy import Stretchy
 
 
@@ -29,7 +27,6 @@
     # XXX add "select as boot disk" here
     def __init__(self, parent, disk):
         log.debug('DiskInfoView: {}'.format(disk))
-<<<<<<< HEAD
         self.parent = parent
         dinfo = disk.info_for_display()
         template = """\
@@ -49,18 +46,6 @@
             ]
         title = _("Info for {}").format(disk.label)
         super().__init__(title, widgets, 0, 2)
-=======
-        self.model = model
-        self.controller = controller
-        self.disk = disk
-        self.title = _("Information on {}").format(disk.label)
-        hdinfo = hdinfo.split("\n")
-        body = []
-        for h in hdinfo:
-            body.append(Text(h))
-        body.append(self._build_buttons())
-        super().__init__(Padding.center_79(ListBox(body)))
->>>>>>> 915bce02
 
     def _build_buttons(self):
         return button_pile([done_btn(_("Done"), on_press=self.done)])
