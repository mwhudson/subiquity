# Copyright 2015 Canonical, Ltd.
#
# This program is free software: you can redistribute it and/or modify
# it under the terms of the GNU Affero General Public License as
# published by the Free Software Foundation, either version 3 of the
# License, or (at your option) any later version.
#
# This program is distributed in the hope that it will be useful,
# but WITHOUT ANY WARRANTY; without even the implied warranty of
# MERCHANTABILITY or FITNESS FOR A PARTICULAR PURPOSE.  See the
# GNU Affero General Public License for more details.
#
# You should have received a copy of the GNU Affero General Public License
# along with this program.  If not, see <http://www.gnu.org/licenses/>.

""" Filesystem

Provides storage device selection and additional storage
configuration.

"""

from .disk_partition import DiskPartitionView
from .filesystem import FilesystemView
<<<<<<< HEAD
from .guided import GuidedDiskSelectionView, GuidedFilesystemView
=======
from .guided import GuidedDiskSelectionView, GuidedFilesystemView
from .partition import FormatEntireView, PartitionView
__all__ = [
    'DiskInfoView',
    'DiskPartitionView',
    'FilesystemView',
    'GuidedDiskSelectionView',
    'GuidedFilesystemView',
    'FormatEntireView',
    'PartitionView',
]
>>>>>>> 915bce02
<|MERGE_RESOLUTION|>--- conflicted
+++ resolved
@@ -22,18 +22,13 @@
 
 from .disk_partition import DiskPartitionView
 from .filesystem import FilesystemView
-<<<<<<< HEAD
-from .guided import GuidedDiskSelectionView, GuidedFilesystemView
-=======
 from .guided import GuidedDiskSelectionView, GuidedFilesystemView
 from .partition import FormatEntireView, PartitionView
 __all__ = [
-    'DiskInfoView',
     'DiskPartitionView',
     'FilesystemView',
     'GuidedDiskSelectionView',
     'GuidedFilesystemView',
     'FormatEntireView',
     'PartitionView',
-]
->>>>>>> 915bce02
+]